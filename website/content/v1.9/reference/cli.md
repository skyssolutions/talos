---
description: Talosctl CLI tool reference.
title: CLI
---

<!-- markdownlint-disable -->

## talosctl apply-config

Apply a new configuration to a node

```
talosctl apply-config [flags]
```

### Options

```
      --cert-fingerprint strings                                 list of server certificate fingeprints to accept (defaults to no check)
  -p, --config-patch stringArray                                 the list of config patches to apply to the local config file before sending it to the node
      --dry-run                                                  check how the config change will be applied in dry-run mode
  -f, --file string                                              the filename of the updated configuration
  -h, --help                                                     help for apply-config
  -i, --insecure                                                 apply the config using the insecure (encrypted with no auth) maintenance service
  -m, --mode auto, interactive, no-reboot, reboot, staged, try   apply config mode (default auto)
      --timeout duration                                         the config will be rolled back after specified timeout (if try mode is selected) (default 1m0s)
```

### Options inherited from parent commands

```
      --cluster string       Cluster to connect to if a proxy endpoint is used.
      --context string       Context to be used in command
  -e, --endpoints strings    override default endpoints in Talos configuration
  -n, --nodes strings        target the specified nodes
      --talosconfig string   The path to the Talos configuration file. Defaults to 'TALOSCONFIG' env variable if set, otherwise '$HOME/.talos/config' and '/var/run/secrets/talos.dev/config' in order.
```

### SEE ALSO

* [talosctl](#talosctl)	 - A CLI for out-of-band management of Kubernetes nodes created by Talos

## talosctl bootstrap

Bootstrap the etcd cluster on the specified node.

### Synopsis

When Talos cluster is created etcd service on control plane nodes enter the join loop waiting
to join etcd peers from other control plane nodes. One node should be picked as the bootstrap node.
When bootstrap command is issued, the node aborts join process and bootstraps etcd cluster as a single node cluster.
Other control plane nodes will join etcd cluster once Kubernetes is bootstrapped on the bootstrap node.

This command should not be used when "init" type node are used.

Talos etcd cluster can be recovered from a known snapshot with '--recover-from=' flag.

```
talosctl bootstrap [flags]
```

### Options

```
  -h, --help                      help for bootstrap
      --recover-from string       recover etcd cluster from the snapshot
      --recover-skip-hash-check   skip integrity check when recovering etcd (use when recovering from data directory copy)
```

### Options inherited from parent commands

```
      --cluster string       Cluster to connect to if a proxy endpoint is used.
      --context string       Context to be used in command
  -e, --endpoints strings    override default endpoints in Talos configuration
  -n, --nodes strings        target the specified nodes
      --talosconfig string   The path to the Talos configuration file. Defaults to 'TALOSCONFIG' env variable if set, otherwise '$HOME/.talos/config' and '/var/run/secrets/talos.dev/config' in order.
```

### SEE ALSO

* [talosctl](#talosctl)	 - A CLI for out-of-band management of Kubernetes nodes created by Talos

## talosctl cgroups

Retrieve cgroups usage information

### Synopsis

The cgroups command fetches control group v2 (cgroupv2) usage details from the machine.
Several presets are available to focus on specific cgroup subsystems:

* cpu
* cpuset
* io
* memory
* process
* swap

You can specify the preset using the --preset flag.

Alternatively, a custom schema can be provided using the --schema-file flag.
To see schema examples, refer to https://github.com/siderolabs/talos/tree/main/cmd/talosctl/cmd/talos/cgroupsprinter/schemas.


```
talosctl cgroups [flags]
```

### Options

```
  -h, --help                 help for cgroups
      --preset string        preset name (one of: [cpu cpuset io memory process swap])
      --schema-file string   path to the columns schema file
```

### Options inherited from parent commands

```
      --cluster string       Cluster to connect to if a proxy endpoint is used.
      --context string       Context to be used in command
  -e, --endpoints strings    override default endpoints in Talos configuration
  -n, --nodes strings        target the specified nodes
      --talosconfig string   The path to the Talos configuration file. Defaults to 'TALOSCONFIG' env variable if set, otherwise '$HOME/.talos/config' and '/var/run/secrets/talos.dev/config' in order.
```

### SEE ALSO

* [talosctl](#talosctl)	 - A CLI for out-of-band management of Kubernetes nodes created by Talos

## talosctl cluster create

Creates a local docker-based or QEMU-based kubernetes cluster

```
talosctl cluster create [flags]
```

### Options

```
      --arch string                              cluster architecture (default "amd64")
      --bad-rtc                                  launch VM with bad RTC state (QEMU only)
      --cidr string                              CIDR of the cluster network (IPv4, ULA network for IPv6 is derived in automated way) (default "10.5.0.0/24")
      --cni-bin-path strings                     search path for CNI binaries (VM only) (default [/home/user/.talos/cni/bin])
<<<<<<< HEAD
      --cni-bundle-url string                    URL to download CNI bundle from (VM only) (default "https://github.com/siderolabs/talos/releases/download/v1.9.3/talosctl-cni-bundle-${ARCH}.tar.gz")
=======
      --cni-bundle-url string                    URL to download CNI bundle from (VM only) (default "https://github.com/siderolabs/talos/releases/download/v1.9.5/talosctl-cni-bundle-${ARCH}.tar.gz")
>>>>>>> d07f6daa
      --cni-cache-dir string                     CNI cache directory path (VM only) (default "/home/user/.talos/cni/cache")
      --cni-conf-dir string                      CNI config directory path (VM only) (default "/home/user/.talos/cni/conf.d")
      --config-injection-method string           a method to inject machine config: default is HTTP server, 'metal-iso' to mount an ISO (QEMU only)
      --config-patch stringArray                 patch generated machineconfigs (applied to all node types), use @file to read a patch from file
      --config-patch-control-plane stringArray   patch generated machineconfigs (applied to 'init' and 'controlplane' types)
      --config-patch-worker stringArray          patch generated machineconfigs (applied to 'worker' type)
      --control-plane-port int                   control plane port (load balancer and local API port, QEMU only) (default 6443)
      --controlplanes int                        the number of controlplanes to create (default 1)
      --cpus string                              the share of CPUs as fraction (each control plane/VM) (default "2.0")
      --cpus-workers string                      the share of CPUs as fraction (each worker/VM) (default "2.0")
      --custom-cni-url string                    install custom CNI from the URL (Talos cluster)
      --disable-dhcp-hostname                    skip announcing hostname via DHCP (QEMU only)
      --disk int                                 default limit on disk size in MB (each VM) (default 6144)
      --disk-block-size uint                     disk block size (VM only) (default 512)
      --disk-encryption-key-types stringArray    encryption key types to use for disk encryption (uuid, kms) (default [uuid])
      --disk-image-path string                   disk image to use
      --disk-preallocate                         whether disk space should be preallocated (default true)
      --dns-domain string                        the dns domain to use for cluster (default "cluster.local")
      --docker-disable-ipv6                      skip enabling IPv6 in containers (Docker only)
      --docker-host-ip string                    Host IP to forward exposed ports to (Docker provisioner only) (default "0.0.0.0")
      --encrypt-ephemeral                        enable ephemeral partition encryption
      --encrypt-state                            enable state partition encryption
      --endpoint string                          use endpoint instead of provider defaults
  -p, --exposed-ports string                     Comma-separated list of ports/protocols to expose on init node. Ex -p <hostPort>:<containerPort>/<protocol (tcp or udp)> (Docker provisioner only)
      --extra-boot-kernel-args string            add extra kernel args to the initial boot from vmlinuz and initramfs (QEMU only)
      --extra-disks int                          number of extra disks to create for each worker VM
      --extra-disks-drivers strings              driver for each extra disk (virtio, ide, ahci, scsi, nvme, megaraid)
      --extra-disks-size int                     default limit on disk size in MB (each VM) (default 5120)
      --extra-uefi-search-paths strings          additional search paths for UEFI firmware (only applies when UEFI is enabled)
  -h, --help                                     help for create
      --image string                             the image to use (default "ghcr.io/siderolabs/talos:latest")
      --init-node-as-endpoint                    use init node as endpoint instead of any load balancer endpoint
      --initrd-path string                       initramfs image to use (default "_out/initramfs-${ARCH}.xz")
  -i, --input-dir string                         location of pre-generated config files
      --install-image string                     the installer image to use (default "ghcr.io/siderolabs/installer:latest")
      --ipv4                                     enable IPv4 network in the cluster (default true)
      --ipv6                                     enable IPv6 network in the cluster (QEMU provisioner only)
      --ipxe-boot-script string                  iPXE boot script (URL) to use
      --iso-path string                          the ISO path to use for the initial boot (VM only)
      --kubeprism-port int                       KubePrism port (set to 0 to disable) (default 7445)
<<<<<<< HEAD
      --kubernetes-version string                desired kubernetes version to run (default "1.32.1")
=======
      --kubernetes-version string                desired kubernetes version to run (default "1.32.3")
>>>>>>> d07f6daa
      --memory int                               the limit on memory usage in MB (each control plane/VM) (default 2048)
      --memory-workers int                       the limit on memory usage in MB (each worker/VM) (default 2048)
      --mount mount                              attach a mount to the container (Docker only)
      --mtu int                                  MTU of the cluster network (default 1500)
      --nameservers strings                      list of nameservers to use (default [8.8.8.8,1.1.1.1,2001:4860:4860::8888,2606:4700:4700::1111])
      --no-masquerade-cidrs strings              list of CIDRs to exclude from NAT (QEMU provisioner only)
      --registry-insecure-skip-verify strings    list of registry hostnames to skip TLS verification for
      --registry-mirror strings                  list of registry mirrors to use in format: <registry host>=<mirror URL>
      --skip-injecting-config                    skip injecting config from embedded metadata server, write config files to current directory
      --skip-k8s-node-readiness-check            skip k8s node readiness checks
      --skip-kubeconfig                          skip merging kubeconfig from the created cluster
      --talos-version string                     the desired Talos version to generate config for (if not set, defaults to image version)
      --talosconfig string                       The path to the Talos configuration file. Defaults to 'TALOSCONFIG' env variable if set, otherwise '$HOME/.talos/config' and '/var/run/secrets/talos.dev/config' in order.
      --usb-path string                          the USB stick image path to use for the initial boot (VM only)
      --use-vip                                  use a virtual IP for the controlplane endpoint instead of the loadbalancer
      --user-disk strings                        list of disks to create for each VM in format: <mount_point1>:<size1>:<mount_point2>:<size2>
      --vmlinuz-path string                      the compressed kernel image to use (default "_out/vmlinuz-${ARCH}")
      --wait                                     wait for the cluster to be ready before returning (default true)
      --wait-timeout duration                    timeout to wait for the cluster to be ready (default 20m0s)
      --wireguard-cidr string                    CIDR of the wireguard network
      --with-apply-config                        enable apply config when the VM is starting in maintenance mode
      --with-bootloader                          enable bootloader to load kernel and initramfs from disk image after install (default true)
      --with-cluster-discovery                   enable cluster discovery (default true)
      --with-debug                               enable debug in Talos config to send service logs to the console
      --with-firewall string                     inject firewall rules into the cluster, value is default policy - accept/block (QEMU only)
      --with-init-node                           create the cluster with an init node
      --with-json-logs                           enable JSON logs receiver and configure Talos to send logs there
      --with-kubespan                            enable KubeSpan system
      --with-network-bandwidth int               specify bandwidth restriction (in kbps) on the bridge interface when creating a qemu cluster
      --with-network-chaos                       enable to use network chaos parameters when creating a qemu cluster
      --with-network-jitter duration             specify jitter on the bridge interface when creating a qemu cluster
      --with-network-latency duration            specify latency on the bridge interface when creating a qemu cluster
      --with-network-packet-corrupt float        specify percent of corrupt packets on the bridge interface when creating a qemu cluster. e.g. 50% = 0.50 (default: 0.0)
      --with-network-packet-loss float           specify percent of packet loss on the bridge interface when creating a qemu cluster. e.g. 50% = 0.50 (default: 0.0)
      --with-network-packet-reorder float        specify percent of reordered packets on the bridge interface when creating a qemu cluster. e.g. 50% = 0.50 (default: 0.0)
      --with-siderolink true                     enables the use of siderolink agent as configuration apply mechanism. true or `wireguard` enables the agent, `tunnel` enables the agent with grpc tunneling (default none)
      --with-tpm2                                enable TPM2 emulation support using swtpm
      --with-uefi                                enable UEFI on x86_64 architecture (default true)
      --with-uuid-hostnames                      use machine UUIDs as default hostnames (QEMU only)
      --workers int                              the number of workers to create (default 1)
```

### Options inherited from parent commands

```
      --cluster string       Cluster to connect to if a proxy endpoint is used.
      --context string       Context to be used in command
  -e, --endpoints strings    override default endpoints in Talos configuration
      --name string          the name of the cluster (default "talos-default")
  -n, --nodes strings        target the specified nodes
      --provisioner string   Talos cluster provisioner to use (default "docker")
      --state string         directory path to store cluster state (default "/home/user/.talos/clusters")
```

### SEE ALSO

* [talosctl cluster](#talosctl-cluster)	 - A collection of commands for managing local docker-based or QEMU-based clusters

## talosctl cluster destroy

Destroys a local docker-based or firecracker-based kubernetes cluster

```
talosctl cluster destroy [flags]
```

### Options

```
  -f, --force                                   force deletion of cluster directory if there were errors
  -h, --help                                    help for destroy
      --save-cluster-logs-archive-path string   save cluster logs archive to the specified file on destroy
      --save-support-archive-path string        save support archive to the specified file on destroy
```

### Options inherited from parent commands

```
      --cluster string       Cluster to connect to if a proxy endpoint is used.
      --context string       Context to be used in command
  -e, --endpoints strings    override default endpoints in Talos configuration
      --name string          the name of the cluster (default "talos-default")
  -n, --nodes strings        target the specified nodes
      --provisioner string   Talos cluster provisioner to use (default "docker")
      --state string         directory path to store cluster state (default "/home/user/.talos/clusters")
      --talosconfig string   The path to the Talos configuration file. Defaults to 'TALOSCONFIG' env variable if set, otherwise '$HOME/.talos/config' and '/var/run/secrets/talos.dev/config' in order.
```

### SEE ALSO

* [talosctl cluster](#talosctl-cluster)	 - A collection of commands for managing local docker-based or QEMU-based clusters

## talosctl cluster show

Shows info about a local provisioned kubernetes cluster

```
talosctl cluster show [flags]
```

### Options

```
  -h, --help   help for show
```

### Options inherited from parent commands

```
      --cluster string       Cluster to connect to if a proxy endpoint is used.
      --context string       Context to be used in command
  -e, --endpoints strings    override default endpoints in Talos configuration
      --name string          the name of the cluster (default "talos-default")
  -n, --nodes strings        target the specified nodes
      --provisioner string   Talos cluster provisioner to use (default "docker")
      --state string         directory path to store cluster state (default "/home/user/.talos/clusters")
      --talosconfig string   The path to the Talos configuration file. Defaults to 'TALOSCONFIG' env variable if set, otherwise '$HOME/.talos/config' and '/var/run/secrets/talos.dev/config' in order.
```

### SEE ALSO

* [talosctl cluster](#talosctl-cluster)	 - A collection of commands for managing local docker-based or QEMU-based clusters

## talosctl cluster

A collection of commands for managing local docker-based or QEMU-based clusters

### Options

```
  -h, --help                 help for cluster
      --name string          the name of the cluster (default "talos-default")
      --provisioner string   Talos cluster provisioner to use (default "docker")
      --state string         directory path to store cluster state (default "/home/user/.talos/clusters")
```

### Options inherited from parent commands

```
      --cluster string       Cluster to connect to if a proxy endpoint is used.
      --context string       Context to be used in command
  -e, --endpoints strings    override default endpoints in Talos configuration
  -n, --nodes strings        target the specified nodes
      --talosconfig string   The path to the Talos configuration file. Defaults to 'TALOSCONFIG' env variable if set, otherwise '$HOME/.talos/config' and '/var/run/secrets/talos.dev/config' in order.
```

### SEE ALSO

* [talosctl](#talosctl)	 - A CLI for out-of-band management of Kubernetes nodes created by Talos
* [talosctl cluster create](#talosctl-cluster-create)	 - Creates a local docker-based or QEMU-based kubernetes cluster
* [talosctl cluster destroy](#talosctl-cluster-destroy)	 - Destroys a local docker-based or firecracker-based kubernetes cluster
* [talosctl cluster show](#talosctl-cluster-show)	 - Shows info about a local provisioned kubernetes cluster

## talosctl completion

Output shell completion code for the specified shell (bash, fish or zsh)

### Synopsis

Output shell completion code for the specified shell (bash, fish or zsh).
The shell code must be evaluated to provide interactive
completion of talosctl commands.  This can be done by sourcing it from
the .bash_profile.

Note for zsh users: [1] zsh completions are only supported in versions of zsh >= 5.2

```
talosctl completion SHELL [flags]
```

### Examples

```
# Installing bash completion on macOS using homebrew
## If running Bash 3.2 included with macOS
	brew install bash-completion
## or, if running Bash 4.1+
	brew install bash-completion@2
## If talosctl is installed via homebrew, this should start working immediately.
## If you've installed via other means, you may need add the completion to your completion directory
	talosctl completion bash > $(brew --prefix)/etc/bash_completion.d/talosctl

# Installing bash completion on Linux
## If bash-completion is not installed on Linux, please install the 'bash-completion' package
## via your distribution's package manager.
## Load the talosctl completion code for bash into the current shell
	source <(talosctl completion bash)
## Write bash completion code to a file and source if from .bash_profile
	talosctl completion bash > ~/.talos/completion.bash.inc
	printf "
		# talosctl shell completion
		source '$HOME/.talos/completion.bash.inc'
		" >> $HOME/.bash_profile
	source $HOME/.bash_profile
# Load the talosctl completion code for fish[1] into the current shell
	talosctl completion fish | source
# Set the talosctl completion code for fish[1] to autoload on startup
    talosctl completion fish > ~/.config/fish/completions/talosctl.fish
# Load the talosctl completion code for zsh[1] into the current shell
	source <(talosctl completion zsh)
# Set the talosctl completion code for zsh[1] to autoload on startup
    talosctl completion zsh > "${fpath[1]}/_talosctl"
```

### Options

```
  -h, --help   help for completion
```

### Options inherited from parent commands

```
      --cluster string       Cluster to connect to if a proxy endpoint is used.
      --context string       Context to be used in command
  -e, --endpoints strings    override default endpoints in Talos configuration
  -n, --nodes strings        target the specified nodes
      --talosconfig string   The path to the Talos configuration file. Defaults to 'TALOSCONFIG' env variable if set, otherwise '$HOME/.talos/config' and '/var/run/secrets/talos.dev/config' in order.
```

### SEE ALSO

* [talosctl](#talosctl)	 - A CLI for out-of-band management of Kubernetes nodes created by Talos

## talosctl config add

Add a new context

```
talosctl config add <context> [flags]
```

### Options

```
      --ca string    the path to the CA certificate
      --crt string   the path to the certificate
  -h, --help         help for add
      --key string   the path to the key
```

### Options inherited from parent commands

```
      --cluster string       Cluster to connect to if a proxy endpoint is used.
      --context string       Context to be used in command
  -e, --endpoints strings    override default endpoints in Talos configuration
  -n, --nodes strings        target the specified nodes
      --talosconfig string   The path to the Talos configuration file. Defaults to 'TALOSCONFIG' env variable if set, otherwise '$HOME/.talos/config' and '/var/run/secrets/talos.dev/config' in order.
```

### SEE ALSO

* [talosctl config](#talosctl-config)	 - Manage the client configuration file (talosconfig)

## talosctl config context

Set the current context

```
talosctl config context <context> [flags]
```

### Options

```
  -h, --help   help for context
```

### Options inherited from parent commands

```
      --cluster string       Cluster to connect to if a proxy endpoint is used.
      --context string       Context to be used in command
  -e, --endpoints strings    override default endpoints in Talos configuration
  -n, --nodes strings        target the specified nodes
      --talosconfig string   The path to the Talos configuration file. Defaults to 'TALOSCONFIG' env variable if set, otherwise '$HOME/.talos/config' and '/var/run/secrets/talos.dev/config' in order.
```

### SEE ALSO

* [talosctl config](#talosctl-config)	 - Manage the client configuration file (talosconfig)

## talosctl config contexts

List defined contexts

```
talosctl config contexts [flags]
```

### Options

```
  -h, --help   help for contexts
```

### Options inherited from parent commands

```
      --cluster string       Cluster to connect to if a proxy endpoint is used.
      --context string       Context to be used in command
  -e, --endpoints strings    override default endpoints in Talos configuration
  -n, --nodes strings        target the specified nodes
      --talosconfig string   The path to the Talos configuration file. Defaults to 'TALOSCONFIG' env variable if set, otherwise '$HOME/.talos/config' and '/var/run/secrets/talos.dev/config' in order.
```

### SEE ALSO

* [talosctl config](#talosctl-config)	 - Manage the client configuration file (talosconfig)

## talosctl config endpoint

Set the endpoint(s) for the current context

```
talosctl config endpoint <endpoint>... [flags]
```

### Options

```
  -h, --help   help for endpoint
```

### Options inherited from parent commands

```
      --cluster string       Cluster to connect to if a proxy endpoint is used.
      --context string       Context to be used in command
  -e, --endpoints strings    override default endpoints in Talos configuration
  -n, --nodes strings        target the specified nodes
      --talosconfig string   The path to the Talos configuration file. Defaults to 'TALOSCONFIG' env variable if set, otherwise '$HOME/.talos/config' and '/var/run/secrets/talos.dev/config' in order.
```

### SEE ALSO

* [talosctl config](#talosctl-config)	 - Manage the client configuration file (talosconfig)

## talosctl config info

Show information about the current context

```
talosctl config info [flags]
```

### Options

```
  -h, --help            help for info
  -o, --output string   output format (json|yaml|text). Default text. (default "text")
```

### Options inherited from parent commands

```
      --cluster string       Cluster to connect to if a proxy endpoint is used.
      --context string       Context to be used in command
  -e, --endpoints strings    override default endpoints in Talos configuration
  -n, --nodes strings        target the specified nodes
      --talosconfig string   The path to the Talos configuration file. Defaults to 'TALOSCONFIG' env variable if set, otherwise '$HOME/.talos/config' and '/var/run/secrets/talos.dev/config' in order.
```

### SEE ALSO

* [talosctl config](#talosctl-config)	 - Manage the client configuration file (talosconfig)

## talosctl config merge

Merge additional contexts from another client configuration file

### Synopsis

Contexts with the same name are renamed while merging configs.

```
talosctl config merge <from> [flags]
```

### Options

```
  -h, --help   help for merge
```

### Options inherited from parent commands

```
      --cluster string       Cluster to connect to if a proxy endpoint is used.
      --context string       Context to be used in command
  -e, --endpoints strings    override default endpoints in Talos configuration
  -n, --nodes strings        target the specified nodes
      --talosconfig string   The path to the Talos configuration file. Defaults to 'TALOSCONFIG' env variable if set, otherwise '$HOME/.talos/config' and '/var/run/secrets/talos.dev/config' in order.
```

### SEE ALSO

* [talosctl config](#talosctl-config)	 - Manage the client configuration file (talosconfig)

## talosctl config new

Generate a new client configuration file

```
talosctl config new [<path>] [flags]
```

### Options

```
      --crt-ttl duration   certificate TTL (default 8760h0m0s)
  -h, --help               help for new
      --roles strings      roles (default [os:admin])
```

### Options inherited from parent commands

```
      --cluster string       Cluster to connect to if a proxy endpoint is used.
      --context string       Context to be used in command
  -e, --endpoints strings    override default endpoints in Talos configuration
  -n, --nodes strings        target the specified nodes
      --talosconfig string   The path to the Talos configuration file. Defaults to 'TALOSCONFIG' env variable if set, otherwise '$HOME/.talos/config' and '/var/run/secrets/talos.dev/config' in order.
```

### SEE ALSO

* [talosctl config](#talosctl-config)	 - Manage the client configuration file (talosconfig)

## talosctl config node

Set the node(s) for the current context

```
talosctl config node <endpoint>... [flags]
```

### Options

```
  -h, --help   help for node
```

### Options inherited from parent commands

```
      --cluster string       Cluster to connect to if a proxy endpoint is used.
      --context string       Context to be used in command
  -e, --endpoints strings    override default endpoints in Talos configuration
  -n, --nodes strings        target the specified nodes
      --talosconfig string   The path to the Talos configuration file. Defaults to 'TALOSCONFIG' env variable if set, otherwise '$HOME/.talos/config' and '/var/run/secrets/talos.dev/config' in order.
```

### SEE ALSO

* [talosctl config](#talosctl-config)	 - Manage the client configuration file (talosconfig)

## talosctl config remove

Remove contexts

```
talosctl config remove <context> [flags]
```

### Options

```
      --dry-run     dry run
  -h, --help        help for remove
  -y, --noconfirm   do not ask for confirmation
```

### Options inherited from parent commands

```
      --cluster string       Cluster to connect to if a proxy endpoint is used.
      --context string       Context to be used in command
  -e, --endpoints strings    override default endpoints in Talos configuration
  -n, --nodes strings        target the specified nodes
      --talosconfig string   The path to the Talos configuration file. Defaults to 'TALOSCONFIG' env variable if set, otherwise '$HOME/.talos/config' and '/var/run/secrets/talos.dev/config' in order.
```

### SEE ALSO

* [talosctl config](#talosctl-config)	 - Manage the client configuration file (talosconfig)

## talosctl config

Manage the client configuration file (talosconfig)

### Options

```
  -h, --help   help for config
```

### Options inherited from parent commands

```
      --cluster string       Cluster to connect to if a proxy endpoint is used.
      --context string       Context to be used in command
  -e, --endpoints strings    override default endpoints in Talos configuration
  -n, --nodes strings        target the specified nodes
      --talosconfig string   The path to the Talos configuration file. Defaults to 'TALOSCONFIG' env variable if set, otherwise '$HOME/.talos/config' and '/var/run/secrets/talos.dev/config' in order.
```

### SEE ALSO

* [talosctl](#talosctl)	 - A CLI for out-of-band management of Kubernetes nodes created by Talos
* [talosctl config add](#talosctl-config-add)	 - Add a new context
* [talosctl config context](#talosctl-config-context)	 - Set the current context
* [talosctl config contexts](#talosctl-config-contexts)	 - List defined contexts
* [talosctl config endpoint](#talosctl-config-endpoint)	 - Set the endpoint(s) for the current context
* [talosctl config info](#talosctl-config-info)	 - Show information about the current context
* [talosctl config merge](#talosctl-config-merge)	 - Merge additional contexts from another client configuration file
* [talosctl config new](#talosctl-config-new)	 - Generate a new client configuration file
* [talosctl config node](#talosctl-config-node)	 - Set the node(s) for the current context
* [talosctl config remove](#talosctl-config-remove)	 - Remove contexts

## talosctl conformance kubernetes

Run Kubernetes conformance tests

```
talosctl conformance kubernetes [flags]
```

### Options

```
  -h, --help          help for kubernetes
      --mode string   conformance test mode: [fast, certified] (default "fast")
```

### Options inherited from parent commands

```
      --cluster string       Cluster to connect to if a proxy endpoint is used.
      --context string       Context to be used in command
  -e, --endpoints strings    override default endpoints in Talos configuration
  -n, --nodes strings        target the specified nodes
      --talosconfig string   The path to the Talos configuration file. Defaults to 'TALOSCONFIG' env variable if set, otherwise '$HOME/.talos/config' and '/var/run/secrets/talos.dev/config' in order.
```

### SEE ALSO

* [talosctl conformance](#talosctl-conformance)	 - Run conformance tests

## talosctl conformance

Run conformance tests

### Options

```
  -h, --help   help for conformance
```

### Options inherited from parent commands

```
      --cluster string       Cluster to connect to if a proxy endpoint is used.
      --context string       Context to be used in command
  -e, --endpoints strings    override default endpoints in Talos configuration
  -n, --nodes strings        target the specified nodes
      --talosconfig string   The path to the Talos configuration file. Defaults to 'TALOSCONFIG' env variable if set, otherwise '$HOME/.talos/config' and '/var/run/secrets/talos.dev/config' in order.
```

### SEE ALSO

* [talosctl](#talosctl)	 - A CLI for out-of-band management of Kubernetes nodes created by Talos
* [talosctl conformance kubernetes](#talosctl-conformance-kubernetes)	 - Run Kubernetes conformance tests

## talosctl containers

List containers

```
talosctl containers [flags]
```

### Options

```
  -h, --help         help for containers
  -k, --kubernetes   use the k8s.io containerd namespace
```

### Options inherited from parent commands

```
      --cluster string       Cluster to connect to if a proxy endpoint is used.
      --context string       Context to be used in command
  -e, --endpoints strings    override default endpoints in Talos configuration
  -n, --nodes strings        target the specified nodes
      --talosconfig string   The path to the Talos configuration file. Defaults to 'TALOSCONFIG' env variable if set, otherwise '$HOME/.talos/config' and '/var/run/secrets/talos.dev/config' in order.
```

### SEE ALSO

* [talosctl](#talosctl)	 - A CLI for out-of-band management of Kubernetes nodes created by Talos

## talosctl copy

Copy data out from the node

### Synopsis

Creates an .tar.gz archive at the node starting at <src-path> and
streams it back to the client.

If '-' is given for <local-path>, archive is written to stdout.
Otherwise archive is extracted to <local-path> which should be an empty directory or
talosctl creates a directory if <local-path> doesn't exist. Command doesn't preserve
ownership and access mode for the files in extract mode, while  streamed .tar archive
captures ownership and permission bits.

```
talosctl copy <src-path> -|<local-path> [flags]
```

### Options

```
  -h, --help   help for copy
```

### Options inherited from parent commands

```
      --cluster string       Cluster to connect to if a proxy endpoint is used.
      --context string       Context to be used in command
  -e, --endpoints strings    override default endpoints in Talos configuration
  -n, --nodes strings        target the specified nodes
      --talosconfig string   The path to the Talos configuration file. Defaults to 'TALOSCONFIG' env variable if set, otherwise '$HOME/.talos/config' and '/var/run/secrets/talos.dev/config' in order.
```

### SEE ALSO

* [talosctl](#talosctl)	 - A CLI for out-of-band management of Kubernetes nodes created by Talos

## talosctl dashboard

Cluster dashboard with node overview, logs and real-time metrics

### Synopsis

Provide a text-based UI to navigate node overview, logs and real-time metrics.

Keyboard shortcuts:

 - h, &lt;Left&gt; - switch one node to the left
 - l, &lt;Right&gt; - switch one node to the right
 - j, &lt;Down&gt; - scroll logs/process list down
 - k, &lt;Up&gt; - scroll logs/process list up
 - &lt;C-d&gt; - scroll logs/process list half page down
 - &lt;C-u&gt; - scroll logs/process list half page up
 - &lt;C-f&gt; - scroll logs/process list one page down
 - &lt;C-b&gt; - scroll logs/process list one page up


```
talosctl dashboard [flags]
```

### Options

```
  -h, --help                       help for dashboard
  -d, --update-interval duration   interval between updates (default 3s)
```

### Options inherited from parent commands

```
      --cluster string       Cluster to connect to if a proxy endpoint is used.
      --context string       Context to be used in command
  -e, --endpoints strings    override default endpoints in Talos configuration
  -n, --nodes strings        target the specified nodes
      --talosconfig string   The path to the Talos configuration file. Defaults to 'TALOSCONFIG' env variable if set, otherwise '$HOME/.talos/config' and '/var/run/secrets/talos.dev/config' in order.
```

### SEE ALSO

* [talosctl](#talosctl)	 - A CLI for out-of-band management of Kubernetes nodes created by Talos

## talosctl dmesg

Retrieve kernel logs

```
talosctl dmesg [flags]
```

### Options

```
  -f, --follow   specify if the kernel log should be streamed
  -h, --help     help for dmesg
      --tail     specify if only new messages should be sent (makes sense only when combined with --follow)
```

### Options inherited from parent commands

```
      --cluster string       Cluster to connect to if a proxy endpoint is used.
      --context string       Context to be used in command
  -e, --endpoints strings    override default endpoints in Talos configuration
  -n, --nodes strings        target the specified nodes
      --talosconfig string   The path to the Talos configuration file. Defaults to 'TALOSCONFIG' env variable if set, otherwise '$HOME/.talos/config' and '/var/run/secrets/talos.dev/config' in order.
```

### SEE ALSO

* [talosctl](#talosctl)	 - A CLI for out-of-band management of Kubernetes nodes created by Talos

## talosctl edit

Edit a resource from the default editor.

### Synopsis

The edit command allows you to directly edit any API resource
you can retrieve via the command line tools.

It will open the editor defined by your TALOS_EDITOR,
or EDITOR environment variables, or fall back to 'vi' for Linux
or 'notepad' for Windows.

```
talosctl edit <type> [<id>] [flags]
```

### Options

```
      --dry-run                                     do not apply the change after editing and print the change summary instead
  -h, --help                                        help for edit
  -m, --mode auto, no-reboot, reboot, staged, try   apply config mode (default auto)
      --namespace string                            resource namespace (default is to use default namespace per resource)
      --timeout duration                            the config will be rolled back after specified timeout (if try mode is selected) (default 1m0s)
```

### Options inherited from parent commands

```
      --cluster string       Cluster to connect to if a proxy endpoint is used.
      --context string       Context to be used in command
  -e, --endpoints strings    override default endpoints in Talos configuration
  -n, --nodes strings        target the specified nodes
      --talosconfig string   The path to the Talos configuration file. Defaults to 'TALOSCONFIG' env variable if set, otherwise '$HOME/.talos/config' and '/var/run/secrets/talos.dev/config' in order.
```

### SEE ALSO

* [talosctl](#talosctl)	 - A CLI for out-of-band management of Kubernetes nodes created by Talos

## talosctl etcd alarm disarm

Disarm the etcd alarms for the node.

```
talosctl etcd alarm disarm [flags]
```

### Options

```
  -h, --help   help for disarm
```

### Options inherited from parent commands

```
      --cluster string       Cluster to connect to if a proxy endpoint is used.
      --context string       Context to be used in command
  -e, --endpoints strings    override default endpoints in Talos configuration
  -n, --nodes strings        target the specified nodes
      --talosconfig string   The path to the Talos configuration file. Defaults to 'TALOSCONFIG' env variable if set, otherwise '$HOME/.talos/config' and '/var/run/secrets/talos.dev/config' in order.
```

### SEE ALSO

* [talosctl etcd alarm](#talosctl-etcd-alarm)	 - Manage etcd alarms

## talosctl etcd alarm list

List the etcd alarms for the node.

```
talosctl etcd alarm list [flags]
```

### Options

```
  -h, --help   help for list
```

### Options inherited from parent commands

```
      --cluster string       Cluster to connect to if a proxy endpoint is used.
      --context string       Context to be used in command
  -e, --endpoints strings    override default endpoints in Talos configuration
  -n, --nodes strings        target the specified nodes
      --talosconfig string   The path to the Talos configuration file. Defaults to 'TALOSCONFIG' env variable if set, otherwise '$HOME/.talos/config' and '/var/run/secrets/talos.dev/config' in order.
```

### SEE ALSO

* [talosctl etcd alarm](#talosctl-etcd-alarm)	 - Manage etcd alarms

## talosctl etcd alarm

Manage etcd alarms

### Options

```
  -h, --help   help for alarm
```

### Options inherited from parent commands

```
      --cluster string       Cluster to connect to if a proxy endpoint is used.
      --context string       Context to be used in command
  -e, --endpoints strings    override default endpoints in Talos configuration
  -n, --nodes strings        target the specified nodes
      --talosconfig string   The path to the Talos configuration file. Defaults to 'TALOSCONFIG' env variable if set, otherwise '$HOME/.talos/config' and '/var/run/secrets/talos.dev/config' in order.
```

### SEE ALSO

* [talosctl etcd](#talosctl-etcd)	 - Manage etcd
* [talosctl etcd alarm disarm](#talosctl-etcd-alarm-disarm)	 - Disarm the etcd alarms for the node.
* [talosctl etcd alarm list](#talosctl-etcd-alarm-list)	 - List the etcd alarms for the node.

## talosctl etcd defrag

Defragment etcd database on the node

### Synopsis

Defragmentation is a maintenance operation that releases unused space from the etcd database file.
Defragmentation is a resource heavy operation and should be performed only when necessary on a single node at a time.

```
talosctl etcd defrag [flags]
```

### Options

```
  -h, --help   help for defrag
```

### Options inherited from parent commands

```
      --cluster string       Cluster to connect to if a proxy endpoint is used.
      --context string       Context to be used in command
  -e, --endpoints strings    override default endpoints in Talos configuration
  -n, --nodes strings        target the specified nodes
      --talosconfig string   The path to the Talos configuration file. Defaults to 'TALOSCONFIG' env variable if set, otherwise '$HOME/.talos/config' and '/var/run/secrets/talos.dev/config' in order.
```

### SEE ALSO

* [talosctl etcd](#talosctl-etcd)	 - Manage etcd

## talosctl etcd forfeit-leadership

Tell node to forfeit etcd cluster leadership

```
talosctl etcd forfeit-leadership [flags]
```

### Options

```
  -h, --help   help for forfeit-leadership
```

### Options inherited from parent commands

```
      --cluster string       Cluster to connect to if a proxy endpoint is used.
      --context string       Context to be used in command
  -e, --endpoints strings    override default endpoints in Talos configuration
  -n, --nodes strings        target the specified nodes
      --talosconfig string   The path to the Talos configuration file. Defaults to 'TALOSCONFIG' env variable if set, otherwise '$HOME/.talos/config' and '/var/run/secrets/talos.dev/config' in order.
```

### SEE ALSO

* [talosctl etcd](#talosctl-etcd)	 - Manage etcd

## talosctl etcd leave

Tell nodes to leave etcd cluster

```
talosctl etcd leave [flags]
```

### Options

```
  -h, --help   help for leave
```

### Options inherited from parent commands

```
      --cluster string       Cluster to connect to if a proxy endpoint is used.
      --context string       Context to be used in command
  -e, --endpoints strings    override default endpoints in Talos configuration
  -n, --nodes strings        target the specified nodes
      --talosconfig string   The path to the Talos configuration file. Defaults to 'TALOSCONFIG' env variable if set, otherwise '$HOME/.talos/config' and '/var/run/secrets/talos.dev/config' in order.
```

### SEE ALSO

* [talosctl etcd](#talosctl-etcd)	 - Manage etcd

## talosctl etcd members

Get the list of etcd cluster members

```
talosctl etcd members [flags]
```

### Options

```
  -h, --help   help for members
```

### Options inherited from parent commands

```
      --cluster string       Cluster to connect to if a proxy endpoint is used.
      --context string       Context to be used in command
  -e, --endpoints strings    override default endpoints in Talos configuration
  -n, --nodes strings        target the specified nodes
      --talosconfig string   The path to the Talos configuration file. Defaults to 'TALOSCONFIG' env variable if set, otherwise '$HOME/.talos/config' and '/var/run/secrets/talos.dev/config' in order.
```

### SEE ALSO

* [talosctl etcd](#talosctl-etcd)	 - Manage etcd

## talosctl etcd remove-member

Remove the node from etcd cluster

### Synopsis

Use this command only if you want to remove a member which is in broken state.
If there is no access to the node, or the node can't access etcd to call etcd leave.
Always prefer etcd leave over this command.

```
talosctl etcd remove-member <member ID> [flags]
```

### Options

```
  -h, --help   help for remove-member
```

### Options inherited from parent commands

```
      --cluster string       Cluster to connect to if a proxy endpoint is used.
      --context string       Context to be used in command
  -e, --endpoints strings    override default endpoints in Talos configuration
  -n, --nodes strings        target the specified nodes
      --talosconfig string   The path to the Talos configuration file. Defaults to 'TALOSCONFIG' env variable if set, otherwise '$HOME/.talos/config' and '/var/run/secrets/talos.dev/config' in order.
```

### SEE ALSO

* [talosctl etcd](#talosctl-etcd)	 - Manage etcd

## talosctl etcd snapshot

Stream snapshot of the etcd node to the path.

```
talosctl etcd snapshot <path> [flags]
```

### Options

```
  -h, --help   help for snapshot
```

### Options inherited from parent commands

```
      --cluster string       Cluster to connect to if a proxy endpoint is used.
      --context string       Context to be used in command
  -e, --endpoints strings    override default endpoints in Talos configuration
  -n, --nodes strings        target the specified nodes
      --talosconfig string   The path to the Talos configuration file. Defaults to 'TALOSCONFIG' env variable if set, otherwise '$HOME/.talos/config' and '/var/run/secrets/talos.dev/config' in order.
```

### SEE ALSO

* [talosctl etcd](#talosctl-etcd)	 - Manage etcd

## talosctl etcd status

Get the status of etcd cluster member

### Synopsis

Returns the status of etcd member on the node, use multiple nodes to get status of all members.

```
talosctl etcd status [flags]
```

### Options

```
  -h, --help   help for status
```

### Options inherited from parent commands

```
      --cluster string       Cluster to connect to if a proxy endpoint is used.
      --context string       Context to be used in command
  -e, --endpoints strings    override default endpoints in Talos configuration
  -n, --nodes strings        target the specified nodes
      --talosconfig string   The path to the Talos configuration file. Defaults to 'TALOSCONFIG' env variable if set, otherwise '$HOME/.talos/config' and '/var/run/secrets/talos.dev/config' in order.
```

### SEE ALSO

* [talosctl etcd](#talosctl-etcd)	 - Manage etcd

## talosctl etcd

Manage etcd

### Options

```
  -h, --help   help for etcd
```

### Options inherited from parent commands

```
      --cluster string       Cluster to connect to if a proxy endpoint is used.
      --context string       Context to be used in command
  -e, --endpoints strings    override default endpoints in Talos configuration
  -n, --nodes strings        target the specified nodes
      --talosconfig string   The path to the Talos configuration file. Defaults to 'TALOSCONFIG' env variable if set, otherwise '$HOME/.talos/config' and '/var/run/secrets/talos.dev/config' in order.
```

### SEE ALSO

* [talosctl](#talosctl)	 - A CLI for out-of-band management of Kubernetes nodes created by Talos
* [talosctl etcd alarm](#talosctl-etcd-alarm)	 - Manage etcd alarms
* [talosctl etcd defrag](#talosctl-etcd-defrag)	 - Defragment etcd database on the node
* [talosctl etcd forfeit-leadership](#talosctl-etcd-forfeit-leadership)	 - Tell node to forfeit etcd cluster leadership
* [talosctl etcd leave](#talosctl-etcd-leave)	 - Tell nodes to leave etcd cluster
* [talosctl etcd members](#talosctl-etcd-members)	 - Get the list of etcd cluster members
* [talosctl etcd remove-member](#talosctl-etcd-remove-member)	 - Remove the node from etcd cluster
* [talosctl etcd snapshot](#talosctl-etcd-snapshot)	 - Stream snapshot of the etcd node to the path.
* [talosctl etcd status](#talosctl-etcd-status)	 - Get the status of etcd cluster member

## talosctl events

Stream runtime events

```
talosctl events [flags]
```

### Options

```
      --actor-id string     filter events by the specified actor ID (default is no filter)
      --duration duration   show events for the past duration interval (one second resolution, default is to show no history)
  -h, --help                help for events
      --since string        show events after the specified event ID (default is to show no history)
      --tail int32          show specified number of past events (use -1 to show full history, default is to show no history)
```

### Options inherited from parent commands

```
      --cluster string       Cluster to connect to if a proxy endpoint is used.
      --context string       Context to be used in command
  -e, --endpoints strings    override default endpoints in Talos configuration
  -n, --nodes strings        target the specified nodes
      --talosconfig string   The path to the Talos configuration file. Defaults to 'TALOSCONFIG' env variable if set, otherwise '$HOME/.talos/config' and '/var/run/secrets/talos.dev/config' in order.
```

### SEE ALSO

* [talosctl](#talosctl)	 - A CLI for out-of-band management of Kubernetes nodes created by Talos

## talosctl gen ca

Generates a self-signed X.509 certificate authority

```
talosctl gen ca [flags]
```

### Options

```
  -h, --help                  help for ca
      --hours int             the hours from now on which the certificate validity period ends (default 87600)
      --organization string   X.509 distinguished name for the Organization
      --rsa                   generate in RSA format
```

### Options inherited from parent commands

```
      --cluster string       Cluster to connect to if a proxy endpoint is used.
      --context string       Context to be used in command
  -e, --endpoints strings    override default endpoints in Talos configuration
  -f, --force                will overwrite existing files
  -n, --nodes strings        target the specified nodes
      --talosconfig string   The path to the Talos configuration file. Defaults to 'TALOSCONFIG' env variable if set, otherwise '$HOME/.talos/config' and '/var/run/secrets/talos.dev/config' in order.
```

### SEE ALSO

* [talosctl gen](#talosctl-gen)	 - Generate CAs, certificates, and private keys

## talosctl gen config

Generates a set of configuration files for Talos cluster

### Synopsis

The cluster endpoint is the URL for the Kubernetes API. If you decide to use
a control plane node, common in a single node control plane setup, use port 6443 as
this is the port that the API server binds to on every control plane node. For an HA
setup, usually involving a load balancer, use the IP and port of the load balancer.

```
talosctl gen config <cluster name> <cluster endpoint> [flags]
```

### Options

```
      --additional-sans strings                  additional Subject-Alt-Names for the APIServer certificate
      --config-patch stringArray                 patch generated machineconfigs (applied to all node types), use @file to read a patch from file
      --config-patch-control-plane stringArray   patch generated machineconfigs (applied to 'init' and 'controlplane' types)
      --config-patch-worker stringArray          patch generated machineconfigs (applied to 'worker' type)
      --dns-domain string                        the dns domain to use for cluster (default "cluster.local")
  -h, --help                                     help for config
      --install-disk string                      the disk to install to (default "/dev/sda")
      --install-image string                     the image used to perform an installation (default "ghcr.io/siderolabs/installer:latest")
<<<<<<< HEAD
      --kubernetes-version string                desired kubernetes version to run (default "1.32.1")
=======
      --kubernetes-version string                desired kubernetes version to run (default "1.32.3")
>>>>>>> d07f6daa
  -o, --output string                            destination to output generated files. when multiple output types are specified, it must be a directory. for a single output type, it must either be a file path, or "-" for stdout
  -t, --output-types strings                     types of outputs to be generated. valid types are: ["controlplane" "worker" "talosconfig"] (default [controlplane,worker,talosconfig])
  -p, --persist                                  the desired persist value for configs (default true)
      --registry-mirror strings                  list of registry mirrors to use in format: <registry host>=<mirror URL>
      --talos-version string                     the desired Talos version to generate config for (backwards compatibility, e.g. v0.8)
      --version string                           the desired machine config version to generate (default "v1alpha1")
      --with-cluster-discovery                   enable cluster discovery feature (default true)
      --with-docs                                renders all machine configs adding the documentation for each field (default true)
      --with-examples                            renders all machine configs with the commented examples (default true)
      --with-kubespan                            enable KubeSpan feature
      --with-secrets string                      use a secrets file generated using 'gen secrets'
```

### Options inherited from parent commands

```
      --cluster string       Cluster to connect to if a proxy endpoint is used.
      --context string       Context to be used in command
  -e, --endpoints strings    override default endpoints in Talos configuration
  -f, --force                will overwrite existing files
  -n, --nodes strings        target the specified nodes
      --talosconfig string   The path to the Talos configuration file. Defaults to 'TALOSCONFIG' env variable if set, otherwise '$HOME/.talos/config' and '/var/run/secrets/talos.dev/config' in order.
```

### SEE ALSO

* [talosctl gen](#talosctl-gen)	 - Generate CAs, certificates, and private keys

## talosctl gen crt

Generates an X.509 Ed25519 certificate

```
talosctl gen crt [flags]
```

### Options

```
      --ca string     path to the PEM encoded CERTIFICATE
      --csr string    path to the PEM encoded CERTIFICATE REQUEST
  -h, --help          help for crt
      --hours int     the hours from now on which the certificate validity period ends (default 24)
      --name string   the basename of the generated file
```

### Options inherited from parent commands

```
      --cluster string       Cluster to connect to if a proxy endpoint is used.
      --context string       Context to be used in command
  -e, --endpoints strings    override default endpoints in Talos configuration
  -f, --force                will overwrite existing files
  -n, --nodes strings        target the specified nodes
      --talosconfig string   The path to the Talos configuration file. Defaults to 'TALOSCONFIG' env variable if set, otherwise '$HOME/.talos/config' and '/var/run/secrets/talos.dev/config' in order.
```

### SEE ALSO

* [talosctl gen](#talosctl-gen)	 - Generate CAs, certificates, and private keys

## talosctl gen csr

Generates a CSR using an Ed25519 private key

```
talosctl gen csr [flags]
```

### Options

```
  -h, --help            help for csr
      --ip string       generate the certificate for this IP address
      --key string      path to the PEM encoded EC or RSA PRIVATE KEY
      --roles strings   roles (default [os:admin])
```

### Options inherited from parent commands

```
      --cluster string       Cluster to connect to if a proxy endpoint is used.
      --context string       Context to be used in command
  -e, --endpoints strings    override default endpoints in Talos configuration
  -f, --force                will overwrite existing files
  -n, --nodes strings        target the specified nodes
      --talosconfig string   The path to the Talos configuration file. Defaults to 'TALOSCONFIG' env variable if set, otherwise '$HOME/.talos/config' and '/var/run/secrets/talos.dev/config' in order.
```

### SEE ALSO

* [talosctl gen](#talosctl-gen)	 - Generate CAs, certificates, and private keys

## talosctl gen key

Generates an Ed25519 private key

```
talosctl gen key [flags]
```

### Options

```
  -h, --help          help for key
      --name string   the basename of the generated file
```

### Options inherited from parent commands

```
      --cluster string       Cluster to connect to if a proxy endpoint is used.
      --context string       Context to be used in command
  -e, --endpoints strings    override default endpoints in Talos configuration
  -f, --force                will overwrite existing files
  -n, --nodes strings        target the specified nodes
      --talosconfig string   The path to the Talos configuration file. Defaults to 'TALOSCONFIG' env variable if set, otherwise '$HOME/.talos/config' and '/var/run/secrets/talos.dev/config' in order.
```

### SEE ALSO

* [talosctl gen](#talosctl-gen)	 - Generate CAs, certificates, and private keys

## talosctl gen keypair

Generates an X.509 Ed25519 key pair

```
talosctl gen keypair [flags]
```

### Options

```
  -h, --help                  help for keypair
      --ip string             generate the certificate for this IP address
      --organization string   X.509 distinguished name for the Organization
```

### Options inherited from parent commands

```
      --cluster string       Cluster to connect to if a proxy endpoint is used.
      --context string       Context to be used in command
  -e, --endpoints strings    override default endpoints in Talos configuration
  -f, --force                will overwrite existing files
  -n, --nodes strings        target the specified nodes
      --talosconfig string   The path to the Talos configuration file. Defaults to 'TALOSCONFIG' env variable if set, otherwise '$HOME/.talos/config' and '/var/run/secrets/talos.dev/config' in order.
```

### SEE ALSO

* [talosctl gen](#talosctl-gen)	 - Generate CAs, certificates, and private keys

## talosctl gen secrets

Generates a secrets bundle file which can later be used to generate a config

```
talosctl gen secrets [flags]
```

### Options

```
      --from-controlplane-config string     use the provided controlplane Talos machine configuration as input
  -p, --from-kubernetes-pki string          use a Kubernetes PKI directory (e.g. /etc/kubernetes/pki) as input
  -h, --help                                help for secrets
  -t, --kubernetes-bootstrap-token string   use the provided bootstrap token as input
  -o, --output-file string                  path of the output file (default "secrets.yaml")
      --talos-version string                the desired Talos version to generate secrets bundle for (backwards compatibility, e.g. v0.8)
```

### Options inherited from parent commands

```
      --cluster string       Cluster to connect to if a proxy endpoint is used.
      --context string       Context to be used in command
  -e, --endpoints strings    override default endpoints in Talos configuration
  -f, --force                will overwrite existing files
  -n, --nodes strings        target the specified nodes
      --talosconfig string   The path to the Talos configuration file. Defaults to 'TALOSCONFIG' env variable if set, otherwise '$HOME/.talos/config' and '/var/run/secrets/talos.dev/config' in order.
```

### SEE ALSO

* [talosctl gen](#talosctl-gen)	 - Generate CAs, certificates, and private keys

## talosctl gen secureboot database

Generates a UEFI database to enroll the signing certificate

```
talosctl gen secureboot database [flags]
```

### Options

```
      --enrolled-certificate string     path to the certificate to enroll (default "_out/uki-signing-cert.pem")
  -h, --help                            help for database
      --include-well-known-uefi-certs   include well-known UEFI (Microsoft) certificates in the database
      --signing-certificate string      path to the certificate used to sign the database (default "_out/uki-signing-cert.pem")
      --signing-key string              path to the key used to sign the database (default "_out/uki-signing-key.pem")
```

### Options inherited from parent commands

```
      --cluster string       Cluster to connect to if a proxy endpoint is used.
      --context string       Context to be used in command
  -e, --endpoints strings    override default endpoints in Talos configuration
  -f, --force                will overwrite existing files
  -n, --nodes strings        target the specified nodes
  -o, --output string        path to the directory storing the generated files (default "_out")
      --talosconfig string   The path to the Talos configuration file. Defaults to 'TALOSCONFIG' env variable if set, otherwise '$HOME/.talos/config' and '/var/run/secrets/talos.dev/config' in order.
```

### SEE ALSO

* [talosctl gen secureboot](#talosctl-gen-secureboot)	 - Generates secrets for the SecureBoot process

## talosctl gen secureboot pcr

Generates a key which is used to sign TPM PCR values

```
talosctl gen secureboot pcr [flags]
```

### Options

```
  -h, --help   help for pcr
```

### Options inherited from parent commands

```
      --cluster string       Cluster to connect to if a proxy endpoint is used.
      --context string       Context to be used in command
  -e, --endpoints strings    override default endpoints in Talos configuration
  -f, --force                will overwrite existing files
  -n, --nodes strings        target the specified nodes
  -o, --output string        path to the directory storing the generated files (default "_out")
      --talosconfig string   The path to the Talos configuration file. Defaults to 'TALOSCONFIG' env variable if set, otherwise '$HOME/.talos/config' and '/var/run/secrets/talos.dev/config' in order.
```

### SEE ALSO

* [talosctl gen secureboot](#talosctl-gen-secureboot)	 - Generates secrets for the SecureBoot process

## talosctl gen secureboot uki

Generates a certificate which is used to sign boot assets (UKI)

```
talosctl gen secureboot uki [flags]
```

### Options

```
      --common-name string   common name for the certificate (default "Test UKI Signing Key")
  -h, --help                 help for uki
```

### Options inherited from parent commands

```
      --cluster string       Cluster to connect to if a proxy endpoint is used.
      --context string       Context to be used in command
  -e, --endpoints strings    override default endpoints in Talos configuration
  -f, --force                will overwrite existing files
  -n, --nodes strings        target the specified nodes
  -o, --output string        path to the directory storing the generated files (default "_out")
      --talosconfig string   The path to the Talos configuration file. Defaults to 'TALOSCONFIG' env variable if set, otherwise '$HOME/.talos/config' and '/var/run/secrets/talos.dev/config' in order.
```

### SEE ALSO

* [talosctl gen secureboot](#talosctl-gen-secureboot)	 - Generates secrets for the SecureBoot process

## talosctl gen secureboot

Generates secrets for the SecureBoot process

### Options

```
  -h, --help            help for secureboot
  -o, --output string   path to the directory storing the generated files (default "_out")
```

### Options inherited from parent commands

```
      --cluster string       Cluster to connect to if a proxy endpoint is used.
      --context string       Context to be used in command
  -e, --endpoints strings    override default endpoints in Talos configuration
  -f, --force                will overwrite existing files
  -n, --nodes strings        target the specified nodes
      --talosconfig string   The path to the Talos configuration file. Defaults to 'TALOSCONFIG' env variable if set, otherwise '$HOME/.talos/config' and '/var/run/secrets/talos.dev/config' in order.
```

### SEE ALSO

* [talosctl gen](#talosctl-gen)	 - Generate CAs, certificates, and private keys
* [talosctl gen secureboot database](#talosctl-gen-secureboot-database)	 - Generates a UEFI database to enroll the signing certificate
* [talosctl gen secureboot pcr](#talosctl-gen-secureboot-pcr)	 - Generates a key which is used to sign TPM PCR values
* [talosctl gen secureboot uki](#talosctl-gen-secureboot-uki)	 - Generates a certificate which is used to sign boot assets (UKI)

## talosctl gen

Generate CAs, certificates, and private keys

### Options

```
  -f, --force   will overwrite existing files
  -h, --help    help for gen
```

### Options inherited from parent commands

```
      --cluster string       Cluster to connect to if a proxy endpoint is used.
      --context string       Context to be used in command
  -e, --endpoints strings    override default endpoints in Talos configuration
  -n, --nodes strings        target the specified nodes
      --talosconfig string   The path to the Talos configuration file. Defaults to 'TALOSCONFIG' env variable if set, otherwise '$HOME/.talos/config' and '/var/run/secrets/talos.dev/config' in order.
```

### SEE ALSO

* [talosctl](#talosctl)	 - A CLI for out-of-band management of Kubernetes nodes created by Talos
* [talosctl gen ca](#talosctl-gen-ca)	 - Generates a self-signed X.509 certificate authority
* [talosctl gen config](#talosctl-gen-config)	 - Generates a set of configuration files for Talos cluster
* [talosctl gen crt](#talosctl-gen-crt)	 - Generates an X.509 Ed25519 certificate
* [talosctl gen csr](#talosctl-gen-csr)	 - Generates a CSR using an Ed25519 private key
* [talosctl gen key](#talosctl-gen-key)	 - Generates an Ed25519 private key
* [talosctl gen keypair](#talosctl-gen-keypair)	 - Generates an X.509 Ed25519 key pair
* [talosctl gen secrets](#talosctl-gen-secrets)	 - Generates a secrets bundle file which can later be used to generate a config
* [talosctl gen secureboot](#talosctl-gen-secureboot)	 - Generates secrets for the SecureBoot process

## talosctl get

Get a specific resource or list of resources (use 'talosctl get rd' to see all available resource types).

### Synopsis

Similar to 'kubectl get', 'talosctl get' returns a set of resources from the OS.
To get a list of all available resource definitions, issue 'talosctl get rd'

```
talosctl get <type> [<id>] [flags]
```

### Options

```
  -h, --help               help for get
  -i, --insecure           get resources using the insecure (encrypted with no auth) maintenance service
      --namespace string   resource namespace (default is to use default namespace per resource)
  -o, --output string      output mode (json, table, yaml, jsonpath) (default "table")
  -w, --watch              watch resource changes
```

### Options inherited from parent commands

```
      --cluster string       Cluster to connect to if a proxy endpoint is used.
      --context string       Context to be used in command
  -e, --endpoints strings    override default endpoints in Talos configuration
  -n, --nodes strings        target the specified nodes
      --talosconfig string   The path to the Talos configuration file. Defaults to 'TALOSCONFIG' env variable if set, otherwise '$HOME/.talos/config' and '/var/run/secrets/talos.dev/config' in order.
```

### SEE ALSO

* [talosctl](#talosctl)	 - A CLI for out-of-band management of Kubernetes nodes created by Talos

## talosctl health

Check cluster health

```
talosctl health [flags]
```

### Options

```
      --control-plane-nodes strings   specify IPs of control plane nodes
  -h, --help                          help for health
      --init-node string              specify IPs of init node
      --k8s-endpoint string           use endpoint instead of kubeconfig default
      --run-e2e                       run Kubernetes e2e test
      --server                        run server-side check (default true)
      --wait-timeout duration         timeout to wait for the cluster to be ready (default 20m0s)
      --worker-nodes strings          specify IPs of worker nodes
```

### Options inherited from parent commands

```
      --cluster string       Cluster to connect to if a proxy endpoint is used.
      --context string       Context to be used in command
  -e, --endpoints strings    override default endpoints in Talos configuration
  -n, --nodes strings        target the specified nodes
      --talosconfig string   The path to the Talos configuration file. Defaults to 'TALOSCONFIG' env variable if set, otherwise '$HOME/.talos/config' and '/var/run/secrets/talos.dev/config' in order.
```

### SEE ALSO

* [talosctl](#talosctl)	 - A CLI for out-of-band management of Kubernetes nodes created by Talos

## talosctl image cache-create

Create a cache of images in OCI format into a directory

### Synopsis

Create a cache of images in OCI format into a directory

```
talosctl image cache-create [flags]
```

### Examples

```
<<<<<<< HEAD
talosctl images cache-create --images=ghcr.io/siderolabs/kubelet:1.32.1 --image-cache-path=/tmp/talos-image-cache
=======
talosctl images cache-create --images=ghcr.io/siderolabs/kubelet:1.32.3 --image-cache-path=/tmp/talos-image-cache
>>>>>>> d07f6daa

Alternatively, stdin can be piped to the command:
talosctl images default | talosctl images cache-create --image-cache-path=/tmp/talos-image-cache --images=-

```

### Options

```
      --force                           force overwrite of existing image cache
  -h, --help                            help for cache-create
      --image-cache-path string         directory to save the image cache in OCI format
      --image-layer-cache-path string   directory to save the image layer cache
      --images strings                  images to cache
      --insecure                        allow insecure registries
      --platform string                 platform to use for the cache (default "linux/amd64")
```

### Options inherited from parent commands

```
      --cluster string       Cluster to connect to if a proxy endpoint is used.
      --context string       Context to be used in command
  -e, --endpoints strings    override default endpoints in Talos configuration
      --namespace system     namespace to use: system (etcd and kubelet images) or `cri` for all Kubernetes workloads (default "cri")
  -n, --nodes strings        target the specified nodes
      --talosconfig string   The path to the Talos configuration file. Defaults to 'TALOSCONFIG' env variable if set, otherwise '$HOME/.talos/config' and '/var/run/secrets/talos.dev/config' in order.
```

### SEE ALSO

* [talosctl image](#talosctl-image)	 - Manage CRI container images

## talosctl image default

List the default images used by Talos

```
talosctl image default [flags]
```

### Options

```
  -h, --help   help for default
```

### Options inherited from parent commands

```
      --cluster string       Cluster to connect to if a proxy endpoint is used.
      --context string       Context to be used in command
  -e, --endpoints strings    override default endpoints in Talos configuration
      --namespace system     namespace to use: system (etcd and kubelet images) or `cri` for all Kubernetes workloads (default "cri")
  -n, --nodes strings        target the specified nodes
      --talosconfig string   The path to the Talos configuration file. Defaults to 'TALOSCONFIG' env variable if set, otherwise '$HOME/.talos/config' and '/var/run/secrets/talos.dev/config' in order.
```

### SEE ALSO

* [talosctl image](#talosctl-image)	 - Manage CRI container images

## talosctl image list

List CRI images

```
talosctl image list [flags]
```

### Options

```
  -h, --help   help for list
```

### Options inherited from parent commands

```
      --cluster string       Cluster to connect to if a proxy endpoint is used.
      --context string       Context to be used in command
  -e, --endpoints strings    override default endpoints in Talos configuration
      --namespace system     namespace to use: system (etcd and kubelet images) or `cri` for all Kubernetes workloads (default "cri")
  -n, --nodes strings        target the specified nodes
      --talosconfig string   The path to the Talos configuration file. Defaults to 'TALOSCONFIG' env variable if set, otherwise '$HOME/.talos/config' and '/var/run/secrets/talos.dev/config' in order.
```

### SEE ALSO

* [talosctl image](#talosctl-image)	 - Manage CRI container images

## talosctl image pull

Pull an image into CRI

```
talosctl image pull <image> [flags]
```

### Options

```
  -h, --help   help for pull
```

### Options inherited from parent commands

```
      --cluster string       Cluster to connect to if a proxy endpoint is used.
      --context string       Context to be used in command
  -e, --endpoints strings    override default endpoints in Talos configuration
      --namespace system     namespace to use: system (etcd and kubelet images) or `cri` for all Kubernetes workloads (default "cri")
  -n, --nodes strings        target the specified nodes
      --talosconfig string   The path to the Talos configuration file. Defaults to 'TALOSCONFIG' env variable if set, otherwise '$HOME/.talos/config' and '/var/run/secrets/talos.dev/config' in order.
```

### SEE ALSO

* [talosctl image](#talosctl-image)	 - Manage CRI container images

## talosctl image

Manage CRI container images

### Options

```
  -h, --help               help for image
      --namespace system   namespace to use: system (etcd and kubelet images) or `cri` for all Kubernetes workloads (default "cri")
```

### Options inherited from parent commands

```
      --cluster string       Cluster to connect to if a proxy endpoint is used.
      --context string       Context to be used in command
  -e, --endpoints strings    override default endpoints in Talos configuration
  -n, --nodes strings        target the specified nodes
      --talosconfig string   The path to the Talos configuration file. Defaults to 'TALOSCONFIG' env variable if set, otherwise '$HOME/.talos/config' and '/var/run/secrets/talos.dev/config' in order.
```

### SEE ALSO

* [talosctl](#talosctl)	 - A CLI for out-of-band management of Kubernetes nodes created by Talos
* [talosctl image cache-create](#talosctl-image-cache-create)	 - Create a cache of images in OCI format into a directory
* [talosctl image default](#talosctl-image-default)	 - List the default images used by Talos
* [talosctl image list](#talosctl-image-list)	 - List CRI images
* [talosctl image pull](#talosctl-image-pull)	 - Pull an image into CRI

## talosctl inject serviceaccount

Inject Talos API ServiceAccount into Kubernetes manifests

```
talosctl inject serviceaccount [--roles='<ROLE_1>,<ROLE_2>'] -f <manifest.yaml> [flags]
```

### Examples

```
talosctl inject serviceaccount --roles="os:admin" -f deployment.yaml > deployment-injected.yaml

Alternatively, stdin can be piped to the command:
cat deployment.yaml | talosctl inject serviceaccount --roles="os:admin" -f - > deployment-injected.yaml

```

### Options

```
  -f, --file string     file with Kubernetes manifests to be injected with ServiceAccount
  -h, --help            help for serviceaccount
  -r, --roles strings   roles to add to the generated ServiceAccount manifests (default [os:reader])
```

### Options inherited from parent commands

```
      --cluster string       Cluster to connect to if a proxy endpoint is used.
      --context string       Context to be used in command
  -e, --endpoints strings    override default endpoints in Talos configuration
  -n, --nodes strings        target the specified nodes
      --talosconfig string   The path to the Talos configuration file. Defaults to 'TALOSCONFIG' env variable if set, otherwise '$HOME/.talos/config' and '/var/run/secrets/talos.dev/config' in order.
```

### SEE ALSO

* [talosctl inject](#talosctl-inject)	 - Inject Talos API resources into Kubernetes manifests

## talosctl inject

Inject Talos API resources into Kubernetes manifests

### Options

```
  -h, --help   help for inject
```

### Options inherited from parent commands

```
      --cluster string       Cluster to connect to if a proxy endpoint is used.
      --context string       Context to be used in command
  -e, --endpoints strings    override default endpoints in Talos configuration
  -n, --nodes strings        target the specified nodes
      --talosconfig string   The path to the Talos configuration file. Defaults to 'TALOSCONFIG' env variable if set, otherwise '$HOME/.talos/config' and '/var/run/secrets/talos.dev/config' in order.
```

### SEE ALSO

* [talosctl](#talosctl)	 - A CLI for out-of-band management of Kubernetes nodes created by Talos
* [talosctl inject serviceaccount](#talosctl-inject-serviceaccount)	 - Inject Talos API ServiceAccount into Kubernetes manifests

## talosctl inspect dependencies

Inspect controller-resource dependencies as graphviz graph.

### Synopsis

Inspect controller-resource dependencies as graphviz graph.

Pipe the output of the command through the "dot" program (part of graphviz package)
to render the graph:

    talosctl inspect dependencies | dot -Tpng > graph.png


```
talosctl inspect dependencies [flags]
```

### Options

```
  -h, --help             help for dependencies
      --with-resources   display live resource information with dependencies
```

### Options inherited from parent commands

```
      --cluster string       Cluster to connect to if a proxy endpoint is used.
      --context string       Context to be used in command
  -e, --endpoints strings    override default endpoints in Talos configuration
  -n, --nodes strings        target the specified nodes
      --talosconfig string   The path to the Talos configuration file. Defaults to 'TALOSCONFIG' env variable if set, otherwise '$HOME/.talos/config' and '/var/run/secrets/talos.dev/config' in order.
```

### SEE ALSO

* [talosctl inspect](#talosctl-inspect)	 - Inspect internals of Talos

## talosctl inspect

Inspect internals of Talos

### Options

```
  -h, --help   help for inspect
```

### Options inherited from parent commands

```
      --cluster string       Cluster to connect to if a proxy endpoint is used.
      --context string       Context to be used in command
  -e, --endpoints strings    override default endpoints in Talos configuration
  -n, --nodes strings        target the specified nodes
      --talosconfig string   The path to the Talos configuration file. Defaults to 'TALOSCONFIG' env variable if set, otherwise '$HOME/.talos/config' and '/var/run/secrets/talos.dev/config' in order.
```

### SEE ALSO

* [talosctl](#talosctl)	 - A CLI for out-of-band management of Kubernetes nodes created by Talos
* [talosctl inspect dependencies](#talosctl-inspect-dependencies)	 - Inspect controller-resource dependencies as graphviz graph.

## talosctl kubeconfig

Download the admin kubeconfig from the node

### Synopsis

Download the admin kubeconfig from the node.
If merge flag is defined, config will be merged with ~/.kube/config or [local-path] if specified.
Otherwise kubeconfig will be written to PWD or [local-path] if specified.

```
talosctl kubeconfig [local-path] [flags]
```

### Options

```
  -f, --force                       Force overwrite of kubeconfig if already present, force overwrite on kubeconfig merge
      --force-context-name string   Force context name for kubeconfig merge
  -h, --help                        help for kubeconfig
  -m, --merge                       Merge with existing kubeconfig (default true)
```

### Options inherited from parent commands

```
      --cluster string       Cluster to connect to if a proxy endpoint is used.
      --context string       Context to be used in command
  -e, --endpoints strings    override default endpoints in Talos configuration
  -n, --nodes strings        target the specified nodes
      --talosconfig string   The path to the Talos configuration file. Defaults to 'TALOSCONFIG' env variable if set, otherwise '$HOME/.talos/config' and '/var/run/secrets/talos.dev/config' in order.
```

### SEE ALSO

* [talosctl](#talosctl)	 - A CLI for out-of-band management of Kubernetes nodes created by Talos

## talosctl list

Retrieve a directory listing

```
talosctl list [path] [flags]
```

### Options

```
  -d, --depth int32    maximum recursion depth (default 1)
  -h, --help           help for list
  -H, --humanize       humanize size and time in the output
  -l, --long           display additional file details
  -r, --recurse        recurse into subdirectories
  -t, --type strings   filter by specified types:
                       f	regular file
                       d	directory
                       l, L	symbolic link
```

### Options inherited from parent commands

```
      --cluster string       Cluster to connect to if a proxy endpoint is used.
      --context string       Context to be used in command
  -e, --endpoints strings    override default endpoints in Talos configuration
  -n, --nodes strings        target the specified nodes
      --talosconfig string   The path to the Talos configuration file. Defaults to 'TALOSCONFIG' env variable if set, otherwise '$HOME/.talos/config' and '/var/run/secrets/talos.dev/config' in order.
```

### SEE ALSO

* [talosctl](#talosctl)	 - A CLI for out-of-band management of Kubernetes nodes created by Talos

## talosctl logs

Retrieve logs for a service

```
talosctl logs <service name> [flags]
```

### Options

```
  -f, --follow       specify if the logs should be streamed
  -h, --help         help for logs
  -k, --kubernetes   use the k8s.io containerd namespace
      --tail int32   lines of log file to display (default is to show from the beginning) (default -1)
```

### Options inherited from parent commands

```
      --cluster string       Cluster to connect to if a proxy endpoint is used.
      --context string       Context to be used in command
  -e, --endpoints strings    override default endpoints in Talos configuration
  -n, --nodes strings        target the specified nodes
      --talosconfig string   The path to the Talos configuration file. Defaults to 'TALOSCONFIG' env variable if set, otherwise '$HOME/.talos/config' and '/var/run/secrets/talos.dev/config' in order.
```

### SEE ALSO

* [talosctl](#talosctl)	 - A CLI for out-of-band management of Kubernetes nodes created by Talos

## talosctl machineconfig gen

Generates a set of configuration files for Talos cluster

### Synopsis

The cluster endpoint is the URL for the Kubernetes API. If you decide to use
a control plane node, common in a single node control plane setup, use port 6443 as
this is the port that the API server binds to on every control plane node. For an HA
setup, usually involving a load balancer, use the IP and port of the load balancer.

```
talosctl machineconfig gen <cluster name> <cluster endpoint> [flags]
```

### Options

```
  -h, --help   help for gen
```

### Options inherited from parent commands

```
      --cluster string       Cluster to connect to if a proxy endpoint is used.
      --context string       Context to be used in command
  -e, --endpoints strings    override default endpoints in Talos configuration
  -n, --nodes strings        target the specified nodes
      --talosconfig string   The path to the Talos configuration file. Defaults to 'TALOSCONFIG' env variable if set, otherwise '$HOME/.talos/config' and '/var/run/secrets/talos.dev/config' in order.
```

### SEE ALSO

* [talosctl machineconfig](#talosctl-machineconfig)	 - Machine config related commands

## talosctl machineconfig patch

Patch a machine config

```
talosctl machineconfig patch <machineconfig-file> [flags]
```

### Options

```
  -h, --help                help for patch
  -o, --output string       output destination. if not specified, output will be printed to stdout
  -p, --patch stringArray   patch generated machineconfigs (applied to all node types), use @file to read a patch from file
```

### Options inherited from parent commands

```
      --cluster string       Cluster to connect to if a proxy endpoint is used.
      --context string       Context to be used in command
  -e, --endpoints strings    override default endpoints in Talos configuration
  -n, --nodes strings        target the specified nodes
      --talosconfig string   The path to the Talos configuration file. Defaults to 'TALOSCONFIG' env variable if set, otherwise '$HOME/.talos/config' and '/var/run/secrets/talos.dev/config' in order.
```

### SEE ALSO

* [talosctl machineconfig](#talosctl-machineconfig)	 - Machine config related commands

## talosctl machineconfig

Machine config related commands

### Options

```
  -h, --help   help for machineconfig
```

### Options inherited from parent commands

```
      --cluster string       Cluster to connect to if a proxy endpoint is used.
      --context string       Context to be used in command
  -e, --endpoints strings    override default endpoints in Talos configuration
  -n, --nodes strings        target the specified nodes
      --talosconfig string   The path to the Talos configuration file. Defaults to 'TALOSCONFIG' env variable if set, otherwise '$HOME/.talos/config' and '/var/run/secrets/talos.dev/config' in order.
```

### SEE ALSO

* [talosctl](#talosctl)	 - A CLI for out-of-band management of Kubernetes nodes created by Talos
* [talosctl machineconfig gen](#talosctl-machineconfig-gen)	 - Generates a set of configuration files for Talos cluster
* [talosctl machineconfig patch](#talosctl-machineconfig-patch)	 - Patch a machine config

## talosctl memory

Show memory usage

```
talosctl memory [flags]
```

### Options

```
  -h, --help      help for memory
  -v, --verbose   display extended memory statistics
```

### Options inherited from parent commands

```
      --cluster string       Cluster to connect to if a proxy endpoint is used.
      --context string       Context to be used in command
  -e, --endpoints strings    override default endpoints in Talos configuration
  -n, --nodes strings        target the specified nodes
      --talosconfig string   The path to the Talos configuration file. Defaults to 'TALOSCONFIG' env variable if set, otherwise '$HOME/.talos/config' and '/var/run/secrets/talos.dev/config' in order.
```

### SEE ALSO

* [talosctl](#talosctl)	 - A CLI for out-of-band management of Kubernetes nodes created by Talos

## talosctl meta delete

Delete a key from the META partition.

```
talosctl meta delete key [flags]
```

### Options

```
  -h, --help   help for delete
```

### Options inherited from parent commands

```
      --cluster string       Cluster to connect to if a proxy endpoint is used.
      --context string       Context to be used in command
  -e, --endpoints strings    override default endpoints in Talos configuration
  -i, --insecure             write|delete meta using the insecure (encrypted with no auth) maintenance service
  -n, --nodes strings        target the specified nodes
      --talosconfig string   The path to the Talos configuration file. Defaults to 'TALOSCONFIG' env variable if set, otherwise '$HOME/.talos/config' and '/var/run/secrets/talos.dev/config' in order.
```

### SEE ALSO

* [talosctl meta](#talosctl-meta)	 - Write and delete keys in the META partition

## talosctl meta write

Write a key-value pair to the META partition.

```
talosctl meta write key value [flags]
```

### Options

```
  -h, --help   help for write
```

### Options inherited from parent commands

```
      --cluster string       Cluster to connect to if a proxy endpoint is used.
      --context string       Context to be used in command
  -e, --endpoints strings    override default endpoints in Talos configuration
  -i, --insecure             write|delete meta using the insecure (encrypted with no auth) maintenance service
  -n, --nodes strings        target the specified nodes
      --talosconfig string   The path to the Talos configuration file. Defaults to 'TALOSCONFIG' env variable if set, otherwise '$HOME/.talos/config' and '/var/run/secrets/talos.dev/config' in order.
```

### SEE ALSO

* [talosctl meta](#talosctl-meta)	 - Write and delete keys in the META partition

## talosctl meta

Write and delete keys in the META partition

### Options

```
  -h, --help       help for meta
  -i, --insecure   write|delete meta using the insecure (encrypted with no auth) maintenance service
```

### Options inherited from parent commands

```
      --cluster string       Cluster to connect to if a proxy endpoint is used.
      --context string       Context to be used in command
  -e, --endpoints strings    override default endpoints in Talos configuration
  -n, --nodes strings        target the specified nodes
      --talosconfig string   The path to the Talos configuration file. Defaults to 'TALOSCONFIG' env variable if set, otherwise '$HOME/.talos/config' and '/var/run/secrets/talos.dev/config' in order.
```

### SEE ALSO

* [talosctl](#talosctl)	 - A CLI for out-of-band management of Kubernetes nodes created by Talos
* [talosctl meta delete](#talosctl-meta-delete)	 - Delete a key from the META partition.
* [talosctl meta write](#talosctl-meta-write)	 - Write a key-value pair to the META partition.

## talosctl mounts

List mounts

```
talosctl mounts [flags]
```

### Options

```
  -h, --help   help for mounts
```

### Options inherited from parent commands

```
      --cluster string       Cluster to connect to if a proxy endpoint is used.
      --context string       Context to be used in command
  -e, --endpoints strings    override default endpoints in Talos configuration
  -n, --nodes strings        target the specified nodes
      --talosconfig string   The path to the Talos configuration file. Defaults to 'TALOSCONFIG' env variable if set, otherwise '$HOME/.talos/config' and '/var/run/secrets/talos.dev/config' in order.
```

### SEE ALSO

* [talosctl](#talosctl)	 - A CLI for out-of-band management of Kubernetes nodes created by Talos

## talosctl netstat

Show network connections and sockets

### Synopsis

Show network connections and sockets.

You can pass an optional argument to view a specific pod's connections.
To do this, format the argument as "namespace/pod".
Note that only pods with a pod network namespace are allowed.
If you don't pass an argument, the command will show host connections.

```
talosctl netstat [flags]
```

### Options

```
  -a, --all         display all sockets states (default: connected)
  -x, --extend      show detailed socket information
  -h, --help        help for netstat
  -4, --ipv4        display only ipv4 sockets
  -6, --ipv6        display only ipv6 sockets
  -l, --listening   display listening server sockets
  -k, --pods        show sockets used by Kubernetes pods
  -p, --programs    show process using socket
  -w, --raw         display only RAW sockets
  -t, --tcp         display only TCP sockets
  -o, --timers      display timers
  -u, --udp         display only UDP sockets
  -U, --udplite     display only UDPLite sockets
  -v, --verbose     display sockets of all supported transport protocols
```

### Options inherited from parent commands

```
      --cluster string       Cluster to connect to if a proxy endpoint is used.
      --context string       Context to be used in command
  -e, --endpoints strings    override default endpoints in Talos configuration
  -n, --nodes strings        target the specified nodes
      --talosconfig string   The path to the Talos configuration file. Defaults to 'TALOSCONFIG' env variable if set, otherwise '$HOME/.talos/config' and '/var/run/secrets/talos.dev/config' in order.
```

### SEE ALSO

* [talosctl](#talosctl)	 - A CLI for out-of-band management of Kubernetes nodes created by Talos

## talosctl patch

Update field(s) of a resource using a JSON patch.

```
talosctl patch <type> [<id>] [flags]
```

### Options

```
      --dry-run                                     print the change summary and patch preview without applying the changes
  -h, --help                                        help for patch
  -m, --mode auto, no-reboot, reboot, staged, try   apply config mode (default auto)
      --namespace string                            resource namespace (default is to use default namespace per resource)
  -p, --patch stringArray                           the patch to be applied to the resource file, use @file to read a patch from file.
      --patch-file string                           a file containing a patch to be applied to the resource.
      --timeout duration                            the config will be rolled back after specified timeout (if try mode is selected) (default 1m0s)
```

### Options inherited from parent commands

```
      --cluster string       Cluster to connect to if a proxy endpoint is used.
      --context string       Context to be used in command
  -e, --endpoints strings    override default endpoints in Talos configuration
  -n, --nodes strings        target the specified nodes
      --talosconfig string   The path to the Talos configuration file. Defaults to 'TALOSCONFIG' env variable if set, otherwise '$HOME/.talos/config' and '/var/run/secrets/talos.dev/config' in order.
```

### SEE ALSO

* [talosctl](#talosctl)	 - A CLI for out-of-band management of Kubernetes nodes created by Talos

## talosctl pcap

Capture the network packets from the node.

### Synopsis

The command launches packet capture on the node and streams back the packets as raw pcap file.

Default behavior is to decode the packets with internal decoder to stdout:

    talosctl pcap -i eth0

Raw pcap file can be saved with `--output` flag:

    talosctl pcap -i eth0 --output eth0.pcap

Output can be piped to tcpdump:

    talosctl pcap -i eth0 -o - | tcpdump -vvv -r -

BPF filter can be applied, but it has to compiled to BPF instructions first using tcpdump.
Correct link type should be specified for the tcpdump: EN10MB for Ethernet links and RAW
for e.g. Wireguard tunnels:

    talosctl pcap -i eth0 --bpf-filter "$(tcpdump -dd -y EN10MB 'tcp and dst port 80')"

    talosctl pcap -i kubespan --bpf-filter "$(tcpdump -dd -y RAW 'port 50000')"

As packet capture is transmitted over the network, it is recommended to filter out the Talos API traffic,
e.g. by excluding packets with the port 50000.
   

```
talosctl pcap [flags]
```

### Options

```
      --bpf-filter string   bpf filter to apply, tcpdump -dd format
      --duration duration   duration of the capture
  -h, --help                help for pcap
  -i, --interface string    interface name to capture packets on (default "eth0")
  -o, --output string       if not set, decode packets to stdout; if set write raw pcap data to a file, use '-' for stdout
      --promiscuous         put interface into promiscuous mode
```

### Options inherited from parent commands

```
      --cluster string       Cluster to connect to if a proxy endpoint is used.
      --context string       Context to be used in command
  -e, --endpoints strings    override default endpoints in Talos configuration
  -n, --nodes strings        target the specified nodes
      --talosconfig string   The path to the Talos configuration file. Defaults to 'TALOSCONFIG' env variable if set, otherwise '$HOME/.talos/config' and '/var/run/secrets/talos.dev/config' in order.
```

### SEE ALSO

* [talosctl](#talosctl)	 - A CLI for out-of-band management of Kubernetes nodes created by Talos

## talosctl processes

List running processes

```
talosctl processes [flags]
```

### Options

```
  -h, --help          help for processes
  -s, --sort string   Column to sort output by. [rss|cpu] (default "rss")
  -w, --watch         Stream running processes
```

### Options inherited from parent commands

```
      --cluster string       Cluster to connect to if a proxy endpoint is used.
      --context string       Context to be used in command
  -e, --endpoints strings    override default endpoints in Talos configuration
  -n, --nodes strings        target the specified nodes
      --talosconfig string   The path to the Talos configuration file. Defaults to 'TALOSCONFIG' env variable if set, otherwise '$HOME/.talos/config' and '/var/run/secrets/talos.dev/config' in order.
```

### SEE ALSO

* [talosctl](#talosctl)	 - A CLI for out-of-band management of Kubernetes nodes created by Talos

## talosctl read

Read a file on the machine

```
talosctl read <path> [flags]
```

### Options

```
  -h, --help   help for read
```

### Options inherited from parent commands

```
      --cluster string       Cluster to connect to if a proxy endpoint is used.
      --context string       Context to be used in command
  -e, --endpoints strings    override default endpoints in Talos configuration
  -n, --nodes strings        target the specified nodes
      --talosconfig string   The path to the Talos configuration file. Defaults to 'TALOSCONFIG' env variable if set, otherwise '$HOME/.talos/config' and '/var/run/secrets/talos.dev/config' in order.
```

### SEE ALSO

* [talosctl](#talosctl)	 - A CLI for out-of-band management of Kubernetes nodes created by Talos

## talosctl reboot

Reboot a node

```
talosctl reboot [flags]
```

### Options

```
      --debug              debug operation from kernel logs. --wait is set to true when this flag is set
  -h, --help               help for reboot
  -m, --mode string        select the reboot mode: "default", "powercycle" (skips kexec) (default "default")
      --timeout duration   time to wait for the operation is complete if --debug or --wait is set (default 30m0s)
      --wait               wait for the operation to complete, tracking its progress. always set to true when --debug is set (default true)
```

### Options inherited from parent commands

```
      --cluster string       Cluster to connect to if a proxy endpoint is used.
      --context string       Context to be used in command
  -e, --endpoints strings    override default endpoints in Talos configuration
  -n, --nodes strings        target the specified nodes
      --talosconfig string   The path to the Talos configuration file. Defaults to 'TALOSCONFIG' env variable if set, otherwise '$HOME/.talos/config' and '/var/run/secrets/talos.dev/config' in order.
```

### SEE ALSO

* [talosctl](#talosctl)	 - A CLI for out-of-band management of Kubernetes nodes created by Talos

## talosctl reset

Reset a node

```
talosctl reset [flags]
```

### Options

```
      --debug                                    debug operation from kernel logs. --wait is set to true when this flag is set
      --graceful                                 if true, attempt to cordon/drain node and leave etcd (if applicable) (default true)
  -h, --help                                     help for reset
      --insecure                                 reset using the insecure (encrypted with no auth) maintenance service
      --reboot                                   if true, reboot the node after resetting instead of shutting down
      --system-labels-to-wipe strings            if set, just wipe selected system disk partitions by label but keep other partitions intact
      --timeout duration                         time to wait for the operation is complete if --debug or --wait is set (default 30m0s)
      --user-disks-to-wipe strings               if set, wipes defined devices in the list
      --wait                                     wait for the operation to complete, tracking its progress. always set to true when --debug is set (default true)
      --wipe-mode all, system-disk, user-disks   disk reset mode (default all)
```

### Options inherited from parent commands

```
      --cluster string       Cluster to connect to if a proxy endpoint is used.
      --context string       Context to be used in command
  -e, --endpoints strings    override default endpoints in Talos configuration
  -n, --nodes strings        target the specified nodes
      --talosconfig string   The path to the Talos configuration file. Defaults to 'TALOSCONFIG' env variable if set, otherwise '$HOME/.talos/config' and '/var/run/secrets/talos.dev/config' in order.
```

### SEE ALSO

* [talosctl](#talosctl)	 - A CLI for out-of-band management of Kubernetes nodes created by Talos

## talosctl restart

Restart a process

```
talosctl restart <id> [flags]
```

### Options

```
  -h, --help         help for restart
  -k, --kubernetes   use the k8s.io containerd namespace
```

### Options inherited from parent commands

```
      --cluster string       Cluster to connect to if a proxy endpoint is used.
      --context string       Context to be used in command
  -e, --endpoints strings    override default endpoints in Talos configuration
  -n, --nodes strings        target the specified nodes
      --talosconfig string   The path to the Talos configuration file. Defaults to 'TALOSCONFIG' env variable if set, otherwise '$HOME/.talos/config' and '/var/run/secrets/talos.dev/config' in order.
```

### SEE ALSO

* [talosctl](#talosctl)	 - A CLI for out-of-band management of Kubernetes nodes created by Talos

## talosctl rollback

Rollback a node to the previous installation

```
talosctl rollback [flags]
```

### Options

```
  -h, --help   help for rollback
```

### Options inherited from parent commands

```
      --cluster string       Cluster to connect to if a proxy endpoint is used.
      --context string       Context to be used in command
  -e, --endpoints strings    override default endpoints in Talos configuration
  -n, --nodes strings        target the specified nodes
      --talosconfig string   The path to the Talos configuration file. Defaults to 'TALOSCONFIG' env variable if set, otherwise '$HOME/.talos/config' and '/var/run/secrets/talos.dev/config' in order.
```

### SEE ALSO

* [talosctl](#talosctl)	 - A CLI for out-of-band management of Kubernetes nodes created by Talos

## talosctl rotate-ca

Rotate cluster CAs (Talos and Kubernetes APIs).

### Synopsis

The command can rotate both Talos and Kubernetes root CAs (for the API).
By default both CAs are rotated, but you can choose to rotate just one or another.
The command starts by generating new CAs, and gracefully applying it to the cluster.

For Kubernetes, the command only rotates the API server issuing CA, and other Kubernetes
PKI can be rotated by applying machine config changes to the controlplane nodes.

```
talosctl rotate-ca [flags]
```

### Options

```
      --control-plane-nodes strings   specify IPs of control plane nodes
      --dry-run                       dry-run mode (no changes to the cluster) (default true)
  -h, --help                          help for rotate-ca
      --init-node string              specify IPs of init node
      --k8s-endpoint string           use endpoint instead of kubeconfig default
      --kubernetes                    rotate Kubernetes API CA (default true)
  -o, --output talosconfig            path to the output new talosconfig (default "talosconfig")
      --talos                         rotate Talos API CA (default true)
      --with-docs                     patch all machine configs adding the documentation for each field (default true)
      --with-examples                 patch all machine configs with the commented examples (default true)
      --worker-nodes strings          specify IPs of worker nodes
```

### Options inherited from parent commands

```
      --cluster string       Cluster to connect to if a proxy endpoint is used.
      --context string       Context to be used in command
  -e, --endpoints strings    override default endpoints in Talos configuration
  -n, --nodes strings        target the specified nodes
      --talosconfig string   The path to the Talos configuration file. Defaults to 'TALOSCONFIG' env variable if set, otherwise '$HOME/.talos/config' and '/var/run/secrets/talos.dev/config' in order.
```

### SEE ALSO

* [talosctl](#talosctl)	 - A CLI for out-of-band management of Kubernetes nodes created by Talos

## talosctl service

Retrieve the state of a service (or all services), control service state

### Synopsis

Service control command. If run without arguments, lists all the services and their state.
If service ID is specified, default action 'status' is executed which shows status of a single list service.
With actions 'start', 'stop', 'restart', service state is updated respectively.

```
talosctl service [<id> [start|stop|restart|status]] [flags]
```

### Options

```
  -h, --help   help for service
```

### Options inherited from parent commands

```
      --cluster string       Cluster to connect to if a proxy endpoint is used.
      --context string       Context to be used in command
  -e, --endpoints strings    override default endpoints in Talos configuration
  -n, --nodes strings        target the specified nodes
      --talosconfig string   The path to the Talos configuration file. Defaults to 'TALOSCONFIG' env variable if set, otherwise '$HOME/.talos/config' and '/var/run/secrets/talos.dev/config' in order.
```

### SEE ALSO

* [talosctl](#talosctl)	 - A CLI for out-of-band management of Kubernetes nodes created by Talos

## talosctl shutdown

Shutdown a node

```
talosctl shutdown [flags]
```

### Options

```
      --debug              debug operation from kernel logs. --wait is set to true when this flag is set
      --force              if true, force a node to shutdown without a cordon/drain
  -h, --help               help for shutdown
      --timeout duration   time to wait for the operation is complete if --debug or --wait is set (default 30m0s)
      --wait               wait for the operation to complete, tracking its progress. always set to true when --debug is set (default true)
```

### Options inherited from parent commands

```
      --cluster string       Cluster to connect to if a proxy endpoint is used.
      --context string       Context to be used in command
  -e, --endpoints strings    override default endpoints in Talos configuration
  -n, --nodes strings        target the specified nodes
      --talosconfig string   The path to the Talos configuration file. Defaults to 'TALOSCONFIG' env variable if set, otherwise '$HOME/.talos/config' and '/var/run/secrets/talos.dev/config' in order.
```

### SEE ALSO

* [talosctl](#talosctl)	 - A CLI for out-of-band management of Kubernetes nodes created by Talos

## talosctl stats

Get container stats

```
talosctl stats [flags]
```

### Options

```
  -h, --help         help for stats
  -k, --kubernetes   use the k8s.io containerd namespace
```

### Options inherited from parent commands

```
      --cluster string       Cluster to connect to if a proxy endpoint is used.
      --context string       Context to be used in command
  -e, --endpoints strings    override default endpoints in Talos configuration
  -n, --nodes strings        target the specified nodes
      --talosconfig string   The path to the Talos configuration file. Defaults to 'TALOSCONFIG' env variable if set, otherwise '$HOME/.talos/config' and '/var/run/secrets/talos.dev/config' in order.
```

### SEE ALSO

* [talosctl](#talosctl)	 - A CLI for out-of-band management of Kubernetes nodes created by Talos

## talosctl support

Dump debug information about the cluster

### Synopsis

Generated bundle contains the following debug information:

- For each node:

	- Kernel logs.
	- All Talos internal services logs.
	- All kube-system pods logs.
	- Talos COSI resources without secrets.
	- COSI runtime state graph.
	- Processes snapshot.
	- IO pressure snapshot.
	- Mounts list.
	- PCI devices info.
	- Talos version.

- For the cluster:

	- Kubernetes nodes and kube-system pods manifests.


```
talosctl support [flags]
```

### Options

```
  -h, --help              help for support
  -w, --num-workers int   number of workers per node (default 1)
  -O, --output string     output file to write support archive to
  -v, --verbose           verbose output
```

### Options inherited from parent commands

```
      --cluster string       Cluster to connect to if a proxy endpoint is used.
      --context string       Context to be used in command
  -e, --endpoints strings    override default endpoints in Talos configuration
  -n, --nodes strings        target the specified nodes
      --talosconfig string   The path to the Talos configuration file. Defaults to 'TALOSCONFIG' env variable if set, otherwise '$HOME/.talos/config' and '/var/run/secrets/talos.dev/config' in order.
```

### SEE ALSO

* [talosctl](#talosctl)	 - A CLI for out-of-band management of Kubernetes nodes created by Talos

## talosctl time

Gets current server time

```
talosctl time [--check server] [flags]
```

### Options

```
  -c, --check string   checks server time against specified ntp server
  -h, --help           help for time
```

### Options inherited from parent commands

```
      --cluster string       Cluster to connect to if a proxy endpoint is used.
      --context string       Context to be used in command
  -e, --endpoints strings    override default endpoints in Talos configuration
  -n, --nodes strings        target the specified nodes
      --talosconfig string   The path to the Talos configuration file. Defaults to 'TALOSCONFIG' env variable if set, otherwise '$HOME/.talos/config' and '/var/run/secrets/talos.dev/config' in order.
```

### SEE ALSO

* [talosctl](#talosctl)	 - A CLI for out-of-band management of Kubernetes nodes created by Talos

## talosctl upgrade

Upgrade Talos on the target node

```
talosctl upgrade [flags]
```

### Options

```
      --debug                debug operation from kernel logs. --wait is set to true when this flag is set
  -f, --force                force the upgrade (skip checks on etcd health and members, might lead to data loss)
  -h, --help                 help for upgrade
<<<<<<< HEAD
  -i, --image string         the container image to use for performing the install (default "ghcr.io/siderolabs/installer:v1.9.3")
=======
  -i, --image string         the container image to use for performing the install (default "ghcr.io/siderolabs/installer:v1.9.5")
>>>>>>> d07f6daa
      --insecure             upgrade using the insecure (encrypted with no auth) maintenance service
  -m, --reboot-mode string   select the reboot mode during upgrade. Mode "powercycle" bypasses kexec. Valid values are: ["default" "powercycle"]. (default "default")
  -s, --stage                stage the upgrade to perform it after a reboot
      --timeout duration     time to wait for the operation is complete if --debug or --wait is set (default 30m0s)
      --wait                 wait for the operation to complete, tracking its progress. always set to true when --debug is set (default true)
```

### Options inherited from parent commands

```
      --cluster string       Cluster to connect to if a proxy endpoint is used.
      --context string       Context to be used in command
  -e, --endpoints strings    override default endpoints in Talos configuration
  -n, --nodes strings        target the specified nodes
      --talosconfig string   The path to the Talos configuration file. Defaults to 'TALOSCONFIG' env variable if set, otherwise '$HOME/.talos/config' and '/var/run/secrets/talos.dev/config' in order.
```

### SEE ALSO

* [talosctl](#talosctl)	 - A CLI for out-of-band management of Kubernetes nodes created by Talos

## talosctl upgrade-k8s

Upgrade Kubernetes control plane in the Talos cluster.

### Synopsis

Command runs upgrade of Kubernetes control plane components between specified versions.

```
talosctl upgrade-k8s [flags]
```

### Options

```
      --apiserver-image string            kube-apiserver image to use (default "registry.k8s.io/kube-apiserver")
      --controller-manager-image string   kube-controller-manager image to use (default "registry.k8s.io/kube-controller-manager")
      --dry-run                           skip the actual upgrade and show the upgrade plan instead
      --endpoint string                   the cluster control plane endpoint
      --from string                       the Kubernetes control plane version to upgrade from
  -h, --help                              help for upgrade-k8s
      --kubelet-image string              kubelet image to use (default "ghcr.io/siderolabs/kubelet")
      --pre-pull-images                   pre-pull images before upgrade (default true)
      --proxy-image string                kube-proxy image to use (default "registry.k8s.io/kube-proxy")
      --scheduler-image string            kube-scheduler image to use (default "registry.k8s.io/kube-scheduler")
<<<<<<< HEAD
      --to string                         the Kubernetes control plane version to upgrade to (default "1.32.1")
=======
      --to string                         the Kubernetes control plane version to upgrade to (default "1.32.3")
>>>>>>> d07f6daa
      --upgrade-kubelet                   upgrade kubelet service (default true)
      --with-docs                         patch all machine configs adding the documentation for each field (default true)
      --with-examples                     patch all machine configs with the commented examples (default true)
```

### Options inherited from parent commands

```
      --cluster string       Cluster to connect to if a proxy endpoint is used.
      --context string       Context to be used in command
  -e, --endpoints strings    override default endpoints in Talos configuration
  -n, --nodes strings        target the specified nodes
      --talosconfig string   The path to the Talos configuration file. Defaults to 'TALOSCONFIG' env variable if set, otherwise '$HOME/.talos/config' and '/var/run/secrets/talos.dev/config' in order.
```

### SEE ALSO

* [talosctl](#talosctl)	 - A CLI for out-of-band management of Kubernetes nodes created by Talos

## talosctl usage

Retrieve a disk usage

```
talosctl usage [path1] [path2] ... [pathN] [flags]
```

### Options

```
  -a, --all             write counts for all files, not just directories
  -d, --depth int32     maximum recursion depth
  -h, --help            help for usage
  -H, --humanize        humanize size and time in the output
  -t, --threshold int   threshold exclude entries smaller than SIZE if positive, or entries greater than SIZE if negative
```

### Options inherited from parent commands

```
      --cluster string       Cluster to connect to if a proxy endpoint is used.
      --context string       Context to be used in command
  -e, --endpoints strings    override default endpoints in Talos configuration
  -n, --nodes strings        target the specified nodes
      --talosconfig string   The path to the Talos configuration file. Defaults to 'TALOSCONFIG' env variable if set, otherwise '$HOME/.talos/config' and '/var/run/secrets/talos.dev/config' in order.
```

### SEE ALSO

* [talosctl](#talosctl)	 - A CLI for out-of-band management of Kubernetes nodes created by Talos

## talosctl validate

Validate config

```
talosctl validate [flags]
```

### Options

```
  -c, --config string   the path of the config file
  -h, --help            help for validate
  -m, --mode string     the mode to validate the config for (valid values are metal, cloud, and container)
      --strict          treat validation warnings as errors
```

### Options inherited from parent commands

```
      --cluster string       Cluster to connect to if a proxy endpoint is used.
      --context string       Context to be used in command
  -e, --endpoints strings    override default endpoints in Talos configuration
  -n, --nodes strings        target the specified nodes
      --talosconfig string   The path to the Talos configuration file. Defaults to 'TALOSCONFIG' env variable if set, otherwise '$HOME/.talos/config' and '/var/run/secrets/talos.dev/config' in order.
```

### SEE ALSO

* [talosctl](#talosctl)	 - A CLI for out-of-band management of Kubernetes nodes created by Talos

## talosctl version

Prints the version

```
talosctl version [flags]
```

### Options

```
      --client     Print client version only
  -h, --help       help for version
  -i, --insecure   use Talos maintenance mode API
      --short      Print the short version
```

### Options inherited from parent commands

```
      --cluster string       Cluster to connect to if a proxy endpoint is used.
      --context string       Context to be used in command
  -e, --endpoints strings    override default endpoints in Talos configuration
  -n, --nodes strings        target the specified nodes
      --talosconfig string   The path to the Talos configuration file. Defaults to 'TALOSCONFIG' env variable if set, otherwise '$HOME/.talos/config' and '/var/run/secrets/talos.dev/config' in order.
```

### SEE ALSO

* [talosctl](#talosctl)	 - A CLI for out-of-band management of Kubernetes nodes created by Talos

## talosctl wipe disk

Wipe a block device (disk or partition) which is not used as a volume

### Synopsis

Wipe a block device (disk or partition) which is not used as a volume.

Use device names as arguments, for example: vda or sda5.

```
talosctl wipe disk <device names>... [flags]
```

### Options

```
  -h, --help            help for disk
      --method string   wipe method to use [FAST ZEROES] (default "FAST")
```

### Options inherited from parent commands

```
      --cluster string       Cluster to connect to if a proxy endpoint is used.
      --context string       Context to be used in command
  -e, --endpoints strings    override default endpoints in Talos configuration
  -n, --nodes strings        target the specified nodes
      --talosconfig string   The path to the Talos configuration file. Defaults to 'TALOSCONFIG' env variable if set, otherwise '$HOME/.talos/config' and '/var/run/secrets/talos.dev/config' in order.
```

### SEE ALSO

* [talosctl wipe](#talosctl-wipe)	 - Wipe block device or volumes

## talosctl wipe

Wipe block device or volumes

### Options

```
  -h, --help   help for wipe
```

### Options inherited from parent commands

```
      --cluster string       Cluster to connect to if a proxy endpoint is used.
      --context string       Context to be used in command
  -e, --endpoints strings    override default endpoints in Talos configuration
  -n, --nodes strings        target the specified nodes
      --talosconfig string   The path to the Talos configuration file. Defaults to 'TALOSCONFIG' env variable if set, otherwise '$HOME/.talos/config' and '/var/run/secrets/talos.dev/config' in order.
```

### SEE ALSO

* [talosctl](#talosctl)	 - A CLI for out-of-band management of Kubernetes nodes created by Talos
* [talosctl wipe disk](#talosctl-wipe-disk)	 - Wipe a block device (disk or partition) which is not used as a volume

## talosctl

A CLI for out-of-band management of Kubernetes nodes created by Talos

### Options

```
      --cluster string       Cluster to connect to if a proxy endpoint is used.
      --context string       Context to be used in command
  -e, --endpoints strings    override default endpoints in Talos configuration
  -h, --help                 help for talosctl
  -n, --nodes strings        target the specified nodes
      --talosconfig string   The path to the Talos configuration file. Defaults to 'TALOSCONFIG' env variable if set, otherwise '$HOME/.talos/config' and '/var/run/secrets/talos.dev/config' in order.
```

### SEE ALSO

* [talosctl apply-config](#talosctl-apply-config)	 - Apply a new configuration to a node
* [talosctl bootstrap](#talosctl-bootstrap)	 - Bootstrap the etcd cluster on the specified node.
* [talosctl cgroups](#talosctl-cgroups)	 - Retrieve cgroups usage information
* [talosctl cluster](#talosctl-cluster)	 - A collection of commands for managing local docker-based or QEMU-based clusters
* [talosctl completion](#talosctl-completion)	 - Output shell completion code for the specified shell (bash, fish or zsh)
* [talosctl config](#talosctl-config)	 - Manage the client configuration file (talosconfig)
* [talosctl conformance](#talosctl-conformance)	 - Run conformance tests
* [talosctl containers](#talosctl-containers)	 - List containers
* [talosctl copy](#talosctl-copy)	 - Copy data out from the node
* [talosctl dashboard](#talosctl-dashboard)	 - Cluster dashboard with node overview, logs and real-time metrics
* [talosctl dmesg](#talosctl-dmesg)	 - Retrieve kernel logs
* [talosctl edit](#talosctl-edit)	 - Edit a resource from the default editor.
* [talosctl etcd](#talosctl-etcd)	 - Manage etcd
* [talosctl events](#talosctl-events)	 - Stream runtime events
* [talosctl gen](#talosctl-gen)	 - Generate CAs, certificates, and private keys
* [talosctl get](#talosctl-get)	 - Get a specific resource or list of resources (use 'talosctl get rd' to see all available resource types).
* [talosctl health](#talosctl-health)	 - Check cluster health
* [talosctl image](#talosctl-image)	 - Manage CRI container images
* [talosctl inject](#talosctl-inject)	 - Inject Talos API resources into Kubernetes manifests
* [talosctl inspect](#talosctl-inspect)	 - Inspect internals of Talos
* [talosctl kubeconfig](#talosctl-kubeconfig)	 - Download the admin kubeconfig from the node
* [talosctl list](#talosctl-list)	 - Retrieve a directory listing
* [talosctl logs](#talosctl-logs)	 - Retrieve logs for a service
* [talosctl machineconfig](#talosctl-machineconfig)	 - Machine config related commands
* [talosctl memory](#talosctl-memory)	 - Show memory usage
* [talosctl meta](#talosctl-meta)	 - Write and delete keys in the META partition
* [talosctl mounts](#talosctl-mounts)	 - List mounts
* [talosctl netstat](#talosctl-netstat)	 - Show network connections and sockets
* [talosctl patch](#talosctl-patch)	 - Update field(s) of a resource using a JSON patch.
* [talosctl pcap](#talosctl-pcap)	 - Capture the network packets from the node.
* [talosctl processes](#talosctl-processes)	 - List running processes
* [talosctl read](#talosctl-read)	 - Read a file on the machine
* [talosctl reboot](#talosctl-reboot)	 - Reboot a node
* [talosctl reset](#talosctl-reset)	 - Reset a node
* [talosctl restart](#talosctl-restart)	 - Restart a process
* [talosctl rollback](#talosctl-rollback)	 - Rollback a node to the previous installation
* [talosctl rotate-ca](#talosctl-rotate-ca)	 - Rotate cluster CAs (Talos and Kubernetes APIs).
* [talosctl service](#talosctl-service)	 - Retrieve the state of a service (or all services), control service state
* [talosctl shutdown](#talosctl-shutdown)	 - Shutdown a node
* [talosctl stats](#talosctl-stats)	 - Get container stats
* [talosctl support](#talosctl-support)	 - Dump debug information about the cluster
* [talosctl time](#talosctl-time)	 - Gets current server time
* [talosctl upgrade](#talosctl-upgrade)	 - Upgrade Talos on the target node
* [talosctl upgrade-k8s](#talosctl-upgrade-k8s)	 - Upgrade Kubernetes control plane in the Talos cluster.
* [talosctl usage](#talosctl-usage)	 - Retrieve a disk usage
* [talosctl validate](#talosctl-validate)	 - Validate config
* [talosctl version](#talosctl-version)	 - Prints the version
* [talosctl wipe](#talosctl-wipe)	 - Wipe block device or volumes
<|MERGE_RESOLUTION|>--- conflicted
+++ resolved
@@ -144,11 +144,7 @@
       --bad-rtc                                  launch VM with bad RTC state (QEMU only)
       --cidr string                              CIDR of the cluster network (IPv4, ULA network for IPv6 is derived in automated way) (default "10.5.0.0/24")
       --cni-bin-path strings                     search path for CNI binaries (VM only) (default [/home/user/.talos/cni/bin])
-<<<<<<< HEAD
-      --cni-bundle-url string                    URL to download CNI bundle from (VM only) (default "https://github.com/siderolabs/talos/releases/download/v1.9.3/talosctl-cni-bundle-${ARCH}.tar.gz")
-=======
       --cni-bundle-url string                    URL to download CNI bundle from (VM only) (default "https://github.com/siderolabs/talos/releases/download/v1.9.5/talosctl-cni-bundle-${ARCH}.tar.gz")
->>>>>>> d07f6daa
       --cni-cache-dir string                     CNI cache directory path (VM only) (default "/home/user/.talos/cni/cache")
       --cni-conf-dir string                      CNI config directory path (VM only) (default "/home/user/.talos/cni/conf.d")
       --config-injection-method string           a method to inject machine config: default is HTTP server, 'metal-iso' to mount an ISO (QEMU only)
@@ -189,11 +185,7 @@
       --ipxe-boot-script string                  iPXE boot script (URL) to use
       --iso-path string                          the ISO path to use for the initial boot (VM only)
       --kubeprism-port int                       KubePrism port (set to 0 to disable) (default 7445)
-<<<<<<< HEAD
-      --kubernetes-version string                desired kubernetes version to run (default "1.32.1")
-=======
       --kubernetes-version string                desired kubernetes version to run (default "1.32.3")
->>>>>>> d07f6daa
       --memory int                               the limit on memory usage in MB (each control plane/VM) (default 2048)
       --memory-workers int                       the limit on memory usage in MB (each worker/VM) (default 2048)
       --mount mount                              attach a mount to the container (Docker only)
@@ -1368,11 +1360,7 @@
   -h, --help                                     help for config
       --install-disk string                      the disk to install to (default "/dev/sda")
       --install-image string                     the image used to perform an installation (default "ghcr.io/siderolabs/installer:latest")
-<<<<<<< HEAD
-      --kubernetes-version string                desired kubernetes version to run (default "1.32.1")
-=======
       --kubernetes-version string                desired kubernetes version to run (default "1.32.3")
->>>>>>> d07f6daa
   -o, --output string                            destination to output generated files. when multiple output types are specified, it must be a directory. for a single output type, it must either be a file path, or "-" for stdout
   -t, --output-types strings                     types of outputs to be generated. valid types are: ["controlplane" "worker" "talosconfig"] (default [controlplane,worker,talosconfig])
   -p, --persist                                  the desired persist value for configs (default true)
@@ -1805,11 +1793,7 @@
 ### Examples
 
 ```
-<<<<<<< HEAD
-talosctl images cache-create --images=ghcr.io/siderolabs/kubelet:1.32.1 --image-cache-path=/tmp/talos-image-cache
-=======
 talosctl images cache-create --images=ghcr.io/siderolabs/kubelet:1.32.3 --image-cache-path=/tmp/talos-image-cache
->>>>>>> d07f6daa
 
 Alternatively, stdin can be piped to the command:
 talosctl images default | talosctl images cache-create --image-cache-path=/tmp/talos-image-cache --images=-
@@ -2992,11 +2976,7 @@
       --debug                debug operation from kernel logs. --wait is set to true when this flag is set
   -f, --force                force the upgrade (skip checks on etcd health and members, might lead to data loss)
   -h, --help                 help for upgrade
-<<<<<<< HEAD
-  -i, --image string         the container image to use for performing the install (default "ghcr.io/siderolabs/installer:v1.9.3")
-=======
   -i, --image string         the container image to use for performing the install (default "ghcr.io/siderolabs/installer:v1.9.5")
->>>>>>> d07f6daa
       --insecure             upgrade using the insecure (encrypted with no auth) maintenance service
   -m, --reboot-mode string   select the reboot mode during upgrade. Mode "powercycle" bypasses kexec. Valid values are: ["default" "powercycle"]. (default "default")
   -s, --stage                stage the upgrade to perform it after a reboot
@@ -3043,11 +3023,7 @@
       --pre-pull-images                   pre-pull images before upgrade (default true)
       --proxy-image string                kube-proxy image to use (default "registry.k8s.io/kube-proxy")
       --scheduler-image string            kube-scheduler image to use (default "registry.k8s.io/kube-scheduler")
-<<<<<<< HEAD
-      --to string                         the Kubernetes control plane version to upgrade to (default "1.32.1")
-=======
       --to string                         the Kubernetes control plane version to upgrade to (default "1.32.3")
->>>>>>> d07f6daa
       --upgrade-kubelet                   upgrade kubelet service (default true)
       --with-docs                         patch all machine configs adding the documentation for each field (default true)
       --with-examples                     patch all machine configs with the commented examples (default true)
